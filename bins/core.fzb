<?xml version="1.0" encoding="UTF-8"?>
<module fritzingVersion="0.4.3b.0.0" icon="Core.png">
	<title>Core Parts</title>
    <instances>
          <instance moduleIdRef="__spacer__" modelIndex="3" path="Basic">
        <views>
          <iconView layer="icon">
            <geometry z="-1" x="-1" y="-1"></geometry>
          </iconView>
        </views>
      </instance>
      
      <instance moduleIdRef="ResistorModuleID" modelIndex="3" path=":/resources/parts/core/resistor.fzp">
        <views>
          <iconView layer="icon">
            <geometry z="-1" x="-1" y="-1"></geometry>
          </iconView>
        </views>
      </instance>
        <instance moduleIdRef="100milCeramicCapacitorModuleID" modelIndex="5" path="capacitor_ceramic_100mil.fzp">
            <views>
                <iconView layer="icon">
                    <geometry z="-1" x="-1" y="-1"/>
                </iconView>
            </views>
        </instance>
        <instance moduleIdRef="100milTantalumCapacitorModuleID" modelIndex="6" path="capacitor_tantalum_100mil.fzp">
            <views>
                <iconView layer="icon">
                    <geometry z="-1" x="-1" y="-1"/>
                </iconView>
            </views>
        </instance>
        <instance moduleIdRef="SmallElectrolyticCapacitorModuleID" modelIndex="7" path="capacitor_electrolytic_small.fzp">
            <views>
                <iconView layer="icon">
                    <geometry z="-1" x="-1" y="-1"/>
                </iconView>
            </views>
        </instance>
		
        <instance moduleIdRef="56bed03878064b8286b71d5240035138InductorModuleID" modelIndex="8" path="inductor.fzp">
            <views>
                <iconView layer="icon">
                    <geometry z="-1" x="-1" y="-1"/>
                </iconView>
            </views>
        </instance>
        <instance moduleIdRef="3254CBFC44diode" modelIndex="9" path="diode_1N4001_300mil.fzp">
            <views>
                <iconView layer="icon">
                    <geometry z="-1" x="-1" y="-1"/>
                </iconView>
            </views>
        </instance>
	
        <instance moduleIdRef="2244EBEC21e" modelIndex="10" path="transistor_signal_PNP_TO92_EBC.fzp">
            <views>
                <iconView layer="icon">
                    <geometry z="-1" x="-1" y="-1"/>
                </iconView>
            </views>
        </instance>
	
        <instance moduleIdRef="NPN-to92-ebc" modelIndex="11" path="transistor_signal_NPN_TO92_EBC.fzp">
            <views>
                <iconView layer="icon">
                    <geometry z="-1" x="-1" y="-1"/>
                </iconView>
            </views>
        </instance>
        <instance moduleIdRef="1001ABDC27" modelIndex="12" path="basic_fet_p.fzp">
            <views>
                <iconView layer="icon">
                    <geometry z="-1" x="-1" y="-1"/>
                </iconView>
            </views>
        </instance>
	<!--
        <instance moduleIdRef="1001ABDC04" modelIndex="12" path="basic_fet_n.fzp">
            <views>
                <iconView layer="icon">
                    <geometry z="-1" x="-1" y="-1"/>
                </iconView>
            </views>
        </instance>
	-->
        <instance moduleIdRef="mystery_part_sip_3_100mil" modelIndex="47" path="mystery_part_3.fzp">
            <views>
                <iconView layer="icon">
                    <geometry z="-1" x="-1" y="-1"/>
                </iconView>
            </views>
        </instance>
	
      <instance moduleIdRef="__spacer__" modelIndex="3" path="Input">
        <views>
          <iconView layer="icon">
            <geometry z="-1" x="-1" y="-1"></geometry>
          </iconView>
        </views>
      </instance>
	
        <instance moduleIdRef="3234DBDC00PotentiometerModuleID" modelIndex="13" path="basic_poti.fzp">
            <views>
                <iconView layer="icon">
                    <geometry z="-1" x="-1" y="-1"/>
                </iconView>
            </views>
        </instance>
        <instance moduleIdRef="alps-starter-pot9mm" modelIndex="14" path="alps-starter-pot9mm.fzp">
            <views>
                <iconView layer="icon">
                    <geometry z="-1" x="-1" y="-1"/>
                </iconView>
            </views>
        </instance>
        <instance moduleIdRef="3b1a8578c21940dfe27253a7b57c81f5PotentiometerModuleID" modelIndex="14" path="pot-slider.fzp">
            <views>
                <iconView layer="icon">
                    <geometry z="-1" x="-1" y="-1"/>
                </iconView>
            </views>
        </instance>
       <instance moduleIdRef="c7acdd26c5e6355cb2e7e05c0aa975c0PotentiometerModuleID" modelIndex="14" path="AD5206 Digital Potentiometer.fzp">
            <views>
                <iconView layer="icon">
                    <geometry z="-1" x="-1" y="-1"/>
                </iconView>
            </views>
        </instance>
       <instance moduleIdRef="trimmer_3_1_vVariableCapacitorModuleID" modelIndex="14" path="trimmer_3_1_v.fzp">
            <views>
                <iconView layer="icon">
                    <geometry z="-1" x="-1" y="-1"/>
                </iconView>
            </views>
        </instance>
       <instance moduleIdRef="ALPS_STEC12E07" modelIndex="14" path="Rotary_Encoder.fzp">
            <views>
                <iconView layer="icon">
                    <geometry z="-1" x="-1" y="-1"/>
                </iconView>
            </views>
        </instance>
        <instance moduleIdRef="20A9BBEE34_ST-2leadbutton-horizon" modelIndex="15" path="pushbutton_2_horizontal.fzp">
            <views>
                <iconView layer="icon">
                    <geometry z="-1" x="-1" y="-1"/>
                </iconView>
            </views>
        </instance>
        <instance moduleIdRef="20A9BBEE34_ST" modelIndex="16" path="pushbutton_4_horizontal.fzp">
            <views>
                <iconView layer="icon">
                    <geometry z="-1" x="-1" y="-1"/>
                </iconView>
            </views>
        </instance>
        <instance moduleIdRef="1238DBDC00-toggle-switch" modelIndex="17" path="basic-toggle-switch.fzp">
            <views>
                <iconView layer="icon">
                    <geometry z="-1" x="-1" y="-1"/>
                </iconView>
            </views>
        </instance>
        <instance moduleIdRef="d206ca0d70364191f0b3fd30d5e53c5d" modelIndex="18" path="Tilt switch.fzp">
            <views>
                <iconView layer="icon">
                    <geometry z="-1" x="-1" y="-1"/>
                </iconView>
            </views>
        </instance>
        <instance moduleIdRef="1000ABDD10011" modelIndex="19" path="basic_fsr.fzp">
            <views>
                <iconView layer="icon">
                    <geometry z="-1" x="-1" y="-1"/>
                </iconView>
            </views>
        </instance>
       <instance moduleIdRef="fa3e296736059e8c25d88ac262af999a" modelIndex="19" path="Basic Force Sensing Resistor (FSR).fzp">
            <views>
                <iconView layer="icon">
                    <geometry z="-1" x="-1" y="-1"/>
                </iconView>
            </views>
        </instance>
        <instance moduleIdRef="2010BBCD20113" modelIndex="20" path="LDR_photocell_300mil.fzp">
            <views>
                <iconView layer="icon">
                    <geometry z="-1" x="-1" y="-1"/>
                </iconView>
            </views>
        </instance>
        <instance moduleIdRef="beab33bd7feee277622ef76dd6e79e4d" modelIndex="20" path="infrared_proximity_sensor.fzp">
            <views>
                <iconView layer="icon">
                    <geometry z="-1" x="-1" y="-1"/>
                </iconView>
            </views>
        </instance>
        <instance moduleIdRef="ADXL335_v13" modelIndex="20" path="ADXL335_v13.fzp">
            <views>
                <iconView layer="icon">
                    <geometry z="-1" x="-1" y="-1"/>
                </iconView>
            </views>
        </instance>
        <instance moduleIdRef="LM35_THT" modelIndex="21" path="lm35.fzp">
            <views>
                <iconView layer="icon">
                    <geometry z="-1" x="-1" y="-1"/>
                </iconView>
            </views>
        </instance>
       <instance moduleIdRef="ad901601e6d29266846fc9e4568504b6" modelIndex="21" path="Barometric Pressure Sensor.fzp">
            <views>
                <iconView layer="icon">
                    <geometry z="-1" x="-1" y="-1"/>
                </iconView>
            </views>
        </instance>
        <instance moduleIdRef="c0e65b2d0c9003507cf4a3222e995a45" modelIndex="22" path="reedSwitch_500mil.fzp">
            <views>
                <iconView layer="icon">
                    <geometry z="-1" x="-1" y="-1"/>
                </iconView>
            </views>
        </instance>
        <instance moduleIdRef="6d07f5eae4523283f5da4171f9c54e25" modelIndex="23" path="Antenna.fzp">
            <views>
                <iconView layer="icon">
                    <geometry z="-1" x="-1" y="-1"/>
                </iconView>
            </views>
        </instance>
        <instance moduleIdRef="a975d1270bd55d6fc3916947793f1a57" modelIndex="31" path="rfid-reader.fzp">
            <views>
                <iconView layer="icon">
                    <geometry z="-1" x="-1" y="-1"/>
                </iconView>
            </views>
        </instance>
        <instance moduleIdRef="Humidity_and_Temperature_Sensor_RHT03_6" modelIndex="31" path="Humidity_and_Temperature_Sensor_RHT03.fzp">
            <views>
                <iconView layer="icon">
                    <geometry z="-1" x="-1" y="-1"/>
                </iconView>
            </views>
        </instance>	
	
	
	
      <instance moduleIdRef="__spacer__" modelIndex="3" path="Output">
        <views>
          <iconView layer="icon">
            <geometry z="-1" x="-1" y="-1"></geometry>
          </iconView>
        </views>
      </instance>
      
        <instance moduleIdRef="5mmColorLEDModuleID" modelIndex="24" path="LED-generic-5mm.fzp">
            <views>
                <iconView layer="icon">
                    <geometry z="-1" x="-1" y="-1"/>
                </iconView>
            </views>
        </instance>
        <instance moduleIdRef="d4d5af9700923b8a114f57961f29a8a0" modelIndex="24" path="led-rgb-4pin-cathode.fzp">
            <views>
                <iconView layer="icon">
                    <geometry z="-1" x="-1" y="-1"/>
                </iconView>
            </views>
        </instance>
	<instance moduleIdRef="AnodeLEDSuperfluxModuleID" modelIndex="24" path="led_flux_blue_anode.fzp">
            <views>
                <iconView layer="icon">
                    <geometry z="-1" x="-1" y="-1"/>
                </iconView>
            </views>
        </instance>

	<instance moduleIdRef="Prolight RGB 3 Watt Star" modelIndex="24" path="LED_Prolight_RGB.fzp">
	    <views>
		<iconView layer="icon">
		    <geometry z="-1" x="-1" y="-1"/>
		</iconView>
	    </views>
	</instance>

        <instance moduleIdRef="7segment10an" modelIndex="24" path="7segment_9,9_an.fzp">
            <views>
                <iconView layer="icon">
                    <geometry z="-1" x="-1" y="-1"/>
                </iconView>
            </views>
        </instance>

	<instance moduleIdRef="LED_Matrix_Kingbright_TA07-11" modelIndex="24" path="LED_Matrix_Kingbright_TA07-11.fzp">
            <views>
                <iconView layer="icon">
                    <geometry z="-1" x="-1" y="-1"/>
                </iconView>
            </views>
        </instance>

        <instance moduleIdRef="LCD-GDM1602K" modelIndex="24" path="lcd-GDM1602K.fzp">
            <views>
                <iconView layer="icon">
                    <geometry z="-1" x="-1" y="-1"/>
                </iconView>
            </views>
        </instance>
        <instance moduleIdRef="GLCD128x64" modelIndex="24" path="GLCD 128x64.fzp">
            <views>
                <iconView layer="icon">
                    <geometry z="-1" x="-1" y="-1"/>
                </iconView>
            </views>
        </instance>
        <instance moduleIdRef="8abf6496b5d466c7a1893c17a296a676" modelIndex="25" path="piezo sensor.fzp">
            <views>
                <iconView layer="icon">
                    <geometry z="-1" x="-1" y="-1"/>
                </iconView>
            </views>
        </instance>
        <instance moduleIdRef="5c5090e231dbe30e6bd4b9e2e7949902" modelIndex="25" path="loudspeaker.fzp">
            <views>
                <iconView layer="icon">
                    <geometry z="-1" x="-1" y="-1"/>
                </iconView>
            </views>
        </instance>
        <instance moduleIdRef="415c9d899a1e7de6c023ea0731bab117" modelIndex="25" path="microphone.fzp">
            <views>
                <iconView layer="icon">
                    <geometry z="-1" x="-1" y="-1"/>
                </iconView>
            </views>
        </instance>
        <instance moduleIdRef="1000FADF10011leg" modelIndex="26" path="dc_motor.fzp">
            <views>
                <iconView layer="icon">
                    <geometry z="-1" x="-1" y="-1"/>
                </iconView>
            </views>
        </instance>
			  <instance moduleIdRef="EDGY_motor_control" modelIndex="26" path="EDGY_motor_control.fzp">
			      <views>
			          <iconView layer="icon">
			              <geometry z="-1" x="-1" y="-1"/>
			          </iconView>
			      </views>
			  </instance>
        <instance moduleIdRef="3234DBDC80leg" modelIndex="27" path="servo.fzp">
            <views>
                <iconView layer="icon">
                    <geometry z="-1" x="-1" y="-1"/>
                </iconView>
            </views>
        </instance>
        <instance moduleIdRef="7d0bc366bcac9395c747f3a92e2ff843leg" modelIndex="28" path="stepper_motor_bipolar.fzp">
            <views>
                <iconView layer="icon">
                    <geometry z="-1" x="-1" y="-1"/>
                </iconView>
            </views>
        </instance>
        <instance moduleIdRef="9f2b90fcf9c65c9bc09d570e3442069e" modelIndex="28" path="solenoid.fzp">
            <views>
                <iconView layer="icon">
                    <geometry z="-1" x="-1" y="-1"/>
                </iconView>
            </views>
        </instance>
		<instance moduleIdRef="045cef49a96039c64e7363608e127209" modelIndex="1000" path="Dual_VNH2SP30_Motor_Driver.fzp">
            <views>
                <iconView layer="">
                    <geometry z="0" x="-1" y="-1"/>
                </iconView>
                <iconView layer="">
                    <geometry z="0" x="-1" y="-1"/>
                </iconView>
            </views>
        </instance>
        <instance moduleIdRef="1099ABDE24_ST_relay" modelIndex="29" path="basic-relay.fzp">
            <views>
                <iconView layer="icon">
                    <geometry z="-1" x="-1" y="-1"/>
                </iconView>
            </views>
        </instance>
        <instance moduleIdRef="71d4db74a3a0ec43d9303ddffee7361b" modelIndex="29" path="DIP_Relay_D31A.fzp">
            <views>
                <iconView layer="icon">
                    <geometry z="-1" x="-1" y="-1"/>
                </iconView>
            </views>
        </instance>
        <instance moduleIdRef="93d4585be720f3982141f4d032f44c8e" modelIndex="30" path="peltier element.fzp">
            <views>
                <iconView layer="icon">
                    <geometry z="-1" x="-1" y="-1"/>
                </iconView>
            </views>
        </instance>


      <instance moduleIdRef="__spacer__" modelIndex="3" path="Textile">
        <views>
          <iconView layer="icon">
            <geometry z="-1" x="-1" y="-1"></geometry>
          </iconView>
        </views>
      </instance>

      <instance moduleIdRef="4f6dc41d6d2f66341ea506cdaf0e797e_2" modelIndex="37" path="Textile Analog Pressure Sensor.fzp">
        <views>
          <iconView layer="icon">
            <geometry z="-1" x="-1" y="-1"></geometry>
          </iconView>
        </views>
      </instance>
      <instance moduleIdRef="ab15a34dfcf83e23a26e83fe8a5a4dac_2" modelIndex="37" path="Textile Potentiometer.fzp">
        <views>
          <iconView layer="icon">
            <geometry z="-1" x="-1" y="-1"></geometry>
          </iconView>
        </views>
      </instance>
      <instance moduleIdRef="4d1eb8f243c1aba7afe676122ea516cc_2" modelIndex="37" path="Textile Pushbutton.fzp">
        <views>
          <iconView layer="icon">
            <geometry z="-1" x="-1" y="-1"></geometry>
          </iconView>
        </views>
      </instance>
      <instance moduleIdRef="fa46ea3312d60697b8e907a5c75db23d_2" modelIndex="37" path="Textile Stretch Sensor.fzp">
        <views>
          <iconView layer="icon">
            <geometry z="-1" x="-1" y="-1"></geometry>
          </iconView>
        </views>
      </instance>
	

     <instance moduleIdRef="__spacer__" modelIndex="3" path="ICs">
        <views>
          <iconView layer="icon">
            <geometry z="-1" x="-1" y="-1"></geometry>
          </iconView>
        </views>
      </instance>

      <instance moduleIdRef="generic_ic_dip_8_300mil" modelIndex="37" path="generic_ic_dip_8_300mil.fzp">
        <views>
          <iconView layer="icon">
            <geometry z="-1" x="-1" y="-1"></geometry>
          </iconView>
        </views>
      </instance>
        <instance moduleIdRef="8e4b4f3e54f56b3f712afc6a8e6a8a71" modelIndex="32" path="atmega168.fzp">
            <views>
                <iconView layer="icon">
                    <geometry z="-1" x="-1" y="-1"/>
                </iconView>
            </views>
        </instance>
        <instance moduleIdRef="a59353bd0db0225dc22770e292c622f3" modelIndex="33" path="lm358.fzp">
            <views>
                <iconView layer="icon">
                    <geometry z="-1" x="-1" y="-1"/>
                </iconView>
            </views>
        </instance>
        <instance moduleIdRef="1001AAAB555Timer" modelIndex="34" path="555timer.fzp">
            <views>
                <iconView layer="icon">
                    <geometry z="-1" x="-1" y="-1"/>
                </iconView>
            </views>
        </instance>
        <instance moduleIdRef="1001AAACOptocoupler" modelIndex="35" path="optocoupler.fzp">
            <views>
                <iconView layer="icon">
                    <geometry z="-1" x="-1" y="-1"/>
                </iconView>
            </views>
        </instance>
        <instance moduleIdRef="a4f38a10-dd92-11dd-a3e2-001f5b3a17a4" modelIndex="36" path="h-bridge.fzp">
            <views>
                <iconView layer="icon">
                    <geometry z="-1" x="-1" y="-1"/>
                </iconView>
            </views>
        </instance>
      <instance moduleIdRef="1a7828b6466fac9fd042221e931124c4" modelIndex="36" path="74HC595.fzp">
        <views>
          <iconView layer="icon">
            <geometry z="-1" x="-1" y="-1"/>
          </iconView>
        </views>
      </instance>
	<instance moduleIdRef="HEF4094" modelIndex="36" path="HEF4094.fzp">
        <views>
          <iconView layer="icon">
            <geometry z="-1" x="-1" y="-1"/>
          </iconView>
        </views>
      </instance>
      <instance moduleIdRef="RevEd_24LC01">
        <views>
          <iconView layer="icon">
            <geometry z="-1" x="-1" y="-1"></geometry>
          </iconView>
        </views>
      </instance>
     <instance moduleIdRef="RevEd_DS1302">
        <views>
          <iconView layer="icon">
            <geometry z="-1" x="-1" y="-1"></geometry>
          </iconView>
        </views>
      </instance>
      <instance moduleIdRef="RevEd_FRM010">
        <views>
          <iconView layer="icon">
            <geometry z="-1" x="-1" y="-1"></geometry>
          </iconView>
        </views>
      </instance>
       <instance moduleIdRef="RevEd_FRM050">
        <views>
          <iconView layer="icon">
            <geometry z="-1" x="-1" y="-1"></geometry>
          </iconView>
        </views>
      </instance>
     <instance moduleIdRef="RevEd_ULN2003A">
        <views>
          <iconView layer="icon">
            <geometry z="-1" x="-1" y="-1"></geometry>
          </iconView>
        </views>
      </instance>
     <instance moduleIdRef="RevEd_uM_FPUv2">
        <views>
          <iconView layer="icon">
            <geometry z="-1" x="-1" y="-1"></geometry>
          </iconView>
        </views>
      </instance>
     <instance moduleIdRef="M5450_LED_Driver">
        <views>
          <iconView layer="icon">
            <geometry z="-1" x="-1" y="-1"></geometry>
          </iconView>
        </views>
      </instance>
        <instance moduleIdRef="CrystalModuleID" modelIndex="38" path="crystal.fzp">
            <views>
                <iconView layer="icon">
                    <geometry z="-1" x="-1" y="-1"/>
                </iconView>
            </views>
        </instance>
        <instance moduleIdRef="37asdf3c843a2127a0e499f8a0b3ef6aCrystalModuleID" modelIndex="38" path="resonator-3pin.fzp">
            <views>
                <iconView layer="icon">
                    <geometry z="-1" x="-1" y="-1"/>
                </iconView>
            </views>
        </instance>
	
 
	<instance moduleIdRef="__spacer__" modelIndex="3" path="Power">
        <views>
          <iconView layer="icon">
            <geometry z="-1" x="-1" y="-1"></geometry>
          </iconView>
        </views>
      </instance>
	
        <instance moduleIdRef="1000AFDF10011leg" modelIndex="39" path="battery-AA.fzp">
            <views>
                <iconView layer="icon">
                    <geometry z="-1" x="-1" y="-1"/>
                </iconView>
            </views>
        </instance>
        <instance moduleIdRef="d8f570d723ea4d14f9b61b34575a9699" modelIndex="40" path="Power plug.fzp">
            <views>
                <iconView layer="icon">
                    <geometry z="-1" x="-1" y="-1"/>
                </iconView>
            </views>
        </instance>
        <instance moduleIdRef="1238DBDC00-voltage-reg_7805" modelIndex="41" path="voltage_regulator_7805.fzp">
            <views>
                <iconView layer="icon">
                    <geometry z="-1" x="-1" y="-1"/>
                </iconView>
            </views>
        </instance>
       <instance moduleIdRef="fuse_with_handler_cff5" modelIndex="41" path="Fuse_with_Handler.fzp">
            <views>
                <iconView layer="icon">
                    <geometry z="-1" x="-1" y="-1"/>
                </iconView>
            </views>
        </instance>

      <instance moduleIdRef="__spacer__" modelIndex="3" path="Microcontroller">
        <views>
          <iconView layer="icon">
            <geometry z="-1" x="-1" y="-1"></geometry>
          </iconView>
        </views>
      </instance>
       
        <instance moduleIdRef="arduino_Uno_Rev3(fix)" modelIndex="48" path="Arduino_UNO_R3(fix).fzp">
            <views>
                <iconView layer="icon">
                    <geometry z="0" x="0" y="0"/>
                </iconView>
            </views>
        </instance>	
         <instance moduleIdRef="ti_launchpad-rev1.5" modelIndex="48" path="TI Launchpad MSP430G2.fzp">
            <views>
                <iconView layer="icon">
                    <geometry z="-1" x="-1" y="-1"/>
                </iconView>
            </views>
        </instance>
        <instance moduleIdRef="SPARKCORE_v1" modelIndex="48" path="SPARKCORE_v1.fzp">
            <views>
                <iconView layer="icon">
                    <geometry z="-1" x="-1" y="-1"/>
                </iconView>
            </views>
		</instance>
        <instance moduleIdRef="Bean_revE" modelIndex="48" path="Bean_revE.fzp">
            <views>
                <iconView layer="icon">
                    <geometry z="-1" x="-1" y="-1"/>
                </iconView>
            </views>
        </instance>
        <instance moduleIdRef="pinoccio_board" modelIndex="48" path="pinoccio.fzp">
            <views>
                <iconView layer="icon">
                    <geometry z="-1" x="-1" y="-1"/>
                </iconView>
            </views>
        </instance>
        <instance moduleIdRef="bareconductive_touchboard" modelIndex="1">
          <views>
              <iconView layer="icon">
                  <geometry z="-1" x="-1" y="-1"/>
              </iconView>
          </views>
        </instance>
		<instance moduleIdRef="teensy_3.1" modelIndex="48" path="teensy_3.1.fzp">
            <views>
                <iconView layer="icon">
                    <geometry z="-1" x="-1" y="-1"/>
                </iconView>
            </views>
        </instance>
        <instance moduleIdRef="Adafruit_Atmega32u4_Breakout" modelIndex="48" path="Adafruit_Atmega32u4_Breakout.fzp">
            <views>
                <iconView layer="icon">
                    <geometry z="-1" x="-1" y="-1"/>
                </iconView>
            </views>
        </instance>
                <instance moduleIdRef="Netduino_plus_2" modelIndex="48" path="Netduinoplus2.fzp">
            <views>
                <iconView layer="icon">
                    <geometry z="-1" x="-1" y="-1"/>
                </iconView>
            </views>
        </instance>
        <instance moduleIdRef="chipkit_WF32" modelIndex="3" path="chipkit_WF32.fzp">
            <views>
                <iconView layer="icon">
                    <geometry z="-1" x="-1" y="-1"/>
                </iconView>
            </views>
        </instance>
        <instance moduleIdRef="blueIOT_Rc1-final" modelIndex="1">
          <views>
              <iconView layer="icon">
                  <geometry z="-1" x="-1" y="-1"/>
              </iconView>
          </views>
        </instance>
        <instance moduleIdRef="2c9d427b475ef8d07dc752a4362af0ae" modelIndex="48" path="controller_wiring.fzp">
            <views>
                <iconView layer="icon">
                    <geometry z="-1" x="-1" y="-1"/>
                </iconView>
            </views>
        </instance>
        <instance moduleIdRef="81591c6c31ccf12f0f3ccec5f150df2d" modelIndex="48" path="usbadapter_wiring.fzp">
            <views>
                <iconView layer="icon">
                    <geometry z="-1" x="-1" y="-1"/>
                </iconView>
            </views>
        </instance>
        <instance moduleIdRef="346b613c666d64fc5ac622407ace7130" modelIndex="48" path="controller_mbed.fzp">
            <views>
                <iconView layer="icon">
                    <geometry z="-1" x="-1" y="-1"/>
                </iconView>
            </views>
        </instance>
        <instance moduleIdRef="760832bc79fe1f34e99f420ad872a0b8" modelIndex="48" path="BASIC_Stamp_2.fzp">
            <views>
                <iconView layer="icon">
                    <geometry z="-1" x="-1" y="-1"/>
                </iconView>
            </views>
        </instance>
        <instance moduleIdRef="d30f97b6fbe1asdad59ea7f0d636a7a" modelIndex="48" path="controller_propeller_d40.fzp">
            <views>
                <iconView layer="icon">
                    <geometry z="-1" x="-1" y="-1"/>
                </iconView>
            </views>
        </instance>
        <instance moduleIdRef="RevEd_PICAXE_08" modelIndex="48" path="PICAXE_08.fzp">
            <views>
                <iconView layer="icon">
                    <geometry z="-1" x="-1" y="-1"/>
                </iconView>
            </views>
        </instance>
        <instance moduleIdRef="c4256c251d53ee723058f86aa6d016a2" modelIndex="48" path="gogoboard 4.0.fzp">
            <views>
                <iconView layer="icon">
                    <geometry z="-1" x="-1" y="-1"/>
                </iconView>
            </views>
        </instance>
        <instance moduleIdRef="jlpcb-128" modelIndex="48" path="jlpcb-128.fzp">
            <views>
                <iconView layer="icon">
                    <geometry z="-1" x="-1" y="-1"/>
                </iconView>
            </views>
        </instance>
		

      <instance moduleIdRef="__spacer__" modelIndex="3" path="Computer">
        <views>
          <iconView layer="icon">
            <geometry z="-1" x="-1" y="-1"></geometry>
          </iconView>
<<<<<<< HEAD
        </views>     
      </instance>
        
        <instance moduleIdRef="Raspberry Pi B+" modelIndex="48" path="Raspberry_Pi_B+.fzp">
=======
        </views>
        </instance>
                <instance moduleIdRef="Raspberry Pi B+" modelIndex="48" path="Raspberry_Pi_B+.fzp">
>>>>>>> 9859bdc2
            <views>
                <iconView layer="icon">
                    <geometry z="-1" x="-1" y="-1"/>
                </iconView>
            </views>
<<<<<<< HEAD
        </instance>
        <instance moduleIdRef="arduino_Yun(rev1)" modelIndex="1" path="arduino_Yun(rev1).fzp">
=======
        </instance>     
               <instance moduleIdRef="arduino_Yun(rev1)" modelIndex="1" path="arduino_Yun(rev1).fzp">
>>>>>>> 9859bdc2
          <views>
              <iconView layer="icon">
                  <geometry z="-1" x="-1" y="-1"/>
              </iconView>
          </views>
        </instance>
        <instance moduleIdRef="intel-arduino_galileo_gen2-(simple)" modelIndex="48" path="intel-arduino_galileo_gen2-simple.fzp">
            <views>
                <iconView layer="icon">
                    <geometry z="-1" x="-1" y="-1"/>
                </iconView>
            </views>
        </instance>  
        <instance moduleIdRef="intelEdison-HiroseDF40" modelIndex="5548" path="intelEdison-HiroseDF40.fzp">
            <views>
                <iconView layer="icon">
                    <geometry z="-1" x="-1" y="-1"/>
                </iconView>
            </views>
        </instance>
        <instance moduleIdRef="linino_one_rev1" modelIndex="48" path="linino_one(rev1).fzp">
            <views>
                <iconView layer="icon">
                    <geometry z="-1" x="-1" y="-1"/>
                </iconView>
            </views>
        </instance>
        <instance moduleIdRef="udoo_dual" modelIndex="48" path="udoo_dual.fzp">
            <views>
                <iconView layer="icon">
                    <geometry z="-1" x="-1" y="-1"/>
                </iconView>
            </views>
        </instance>


	   <instance moduleIdRef="__spacer__" modelIndex="3" path="Connection">
        <views>
          <iconView layer="icon">
            <geometry z="-1" x="-1" y="-1"></geometry>
          </iconView>
        </views>
      </instance>
      
      <instance moduleIdRef="generic_female_pin_header_2_100mil" modelIndex="45" path="generic_female_pin_header_2_100mil.fzp">
        <views>
          <iconView layer="icon">
            <geometry z="-1" x="-1" y="-1"></geometry>
          </iconView>
        </views>
      </instance>
      
      <instance moduleIdRef="generic_shrouded_pin_header_10_100mil" modelIndex="45" path="generic_shrouded_pin_header_10_100mil.fzp">
        <views>
          <iconView layer="icon">
            <geometry z="-1" x="-1" y="-1"></geometry>
          </iconView>
        </views>
      </instance>

      <instance moduleIdRef="screw_terminal_2_3.5mm" modelIndex="46" path="screw_terminal_2_3.5mm.fzp">
        <views>
          <iconView layer="icon">
            <geometry z="-1" x="-1" y="-1"></geometry>
          </iconView>
        </views>
      </instance>
      <instance moduleIdRef="DB25F" modelIndex="46" path="DB25F.fzp">
        <views>
          <iconView layer="icon">
            <geometry z="-1" x="-1" y="-1"></geometry>
          </iconView>
        </views>
      </instance>
        <instance moduleIdRef="5e3b9f7a14a1627168e700bfc9a03b3c" modelIndex="43" path="USB connector.fzp">
            <views>
                <iconView layer="icon">
                    <geometry z="-1" x="-1" y="-1"/>
                </iconView>
            </views>
        </instance>
        <instance moduleIdRef="c04a5dd707ca537800655cb3aa4b2048" modelIndex="44" path="din-5_midi_connector.fzp">
            <views>
                <iconView layer="icon">
                    <geometry z="-1" x="-1" y="-1"/>
                </iconView>
            </views>
        </instance>
        <instance moduleIdRef="stereo-jack-3_5mm" modelIndex="44" path="stereo-jack-3_5mm.fzp">
            <views>
                <iconView layer="icon"> 
                    <geometry z="-1" x="-1" y="-1"/> 
                </iconView>
            </views>
        </instance>
        <instance moduleIdRef="15719464aa8d63048081b2444ea6d39c" modelIndex="44" path="microSD-socket-molex-502774-0891.fzp">
            <views>
                <iconView layer="icon"> 
                    <geometry z="-1" x="-1" y="-1"/> 
                </iconView>
            </views>
        </instance>
        <instance moduleIdRef="1a4bfb87a0f0fd2c59be43f3497d72e6" modelIndex="42" path="xbee.fzp">
            <views>
                <iconView layer="icon">
                  <geometry z="-1" x="-1" y="-1"/>
                </iconView>
            </views>
        </instance>
	<instance moduleIdRef="Shield_Eth06-PoE" modelIndex="48" path="Shield_Eth06-PoE.fzp">
            <views>
                <iconView layer="icon">
                    <geometry z="-1" x="-1" y="-1"/>
                </iconView>
            </views>
        </instance>
	<instance moduleIdRef="WIZ820io" modelIndex="48" path="WIZ820io.fzp">
            <views>
                <iconView layer="icon">
                    <geometry z="-1" x="-1" y="-1"/>
                </iconView>
            </views>
        </instance>
	<instance moduleIdRef="proto_shield_v6MEGA" modelIndex="48" path="proto_shield_v6MEGA.fzp">
            <views>
                <iconView layer="icon">
                    <geometry z="-1" x="-1" y="-1"/>
                </iconView>
            </views>
        </instance>
	<instance moduleIdRef="jlpcb-104" modelIndex="48" path="jlpcb-104.fzp">
            <views>
                <iconView layer="icon">
                    <geometry z="-1" x="-1" y="-1"/>
                </iconView>
            </views>
        </instance>
	<instance moduleIdRef="jlpcb-089" modelIndex="48" path="jlpcb-089.fzp">
            <views>
                <iconView layer="icon">
                    <geometry z="-1" x="-1" y="-1"/>
                </iconView>
            </views>
        </instance>
 
      <instance moduleIdRef="__spacer__" modelIndex="3" path="Breadboard View">
        <views>
          <iconView layer="icon">
            <geometry z="-1" x="-1" y="-1"></geometry>
          </iconView>
        </views>
      </instance>

        <instance moduleIdRef="Breadboard-RSR03MB102-ModuleID" modelIndex="49" path="breadboard.fzp">
            <views>
                <iconView layer="icon">
                    <geometry z="-1" x="-1" y="-1"/>
                </iconView>
            </views>
        </instance>        
	<instance moduleIdRef="30.20PerfboardModuleID" modelIndex="49" path="30.20PerboardModuleID.fzp">
            <views>
                <iconView layer="icon">
                    <geometry z="-1" x="-1" y="-1"/>
                </iconView>
            </views>
        </instance>
	<instance moduleIdRef="30.20Stripboard2ModuleID" modelIndex="49" path="30.20StripboardModuleID.fzp">
            <views>
                <iconView layer="icon">
                    <geometry z="-1" x="-1" y="-1"/>
                </iconView>
            </views>
        </instance>
        <instance moduleIdRef="WireModuleID" modelIndex="50" path=":/resources/parts/core/wire.fzp">
            <views>
                <iconView layer="icon">
                    <geometry z="-1" x="-1" y="-1"/>
                </iconView>
            </views>
        </instance>
       <instance moduleIdRef="BreadboardLogoTextModuleID" modelIndex="56" path=":/resources/parts/core/breadboardlogotext.fzp">
        <views>
          <iconView layer="icon">
            <geometry z="-1" x="-1" y="-1"/>
          </iconView>
        </views>
      </instance>
      <instance moduleIdRef="newBreadboardLogoImageModuleID" modelIndex="57" path=":/resources/parts/core/newbreadboardlogoimage.fzp">
        <views>
          <iconView layer="icon">
            <geometry z="-1" x="-1" y="-1"/>
          </iconView>
        </views>
      </instance>
	
      <instance moduleIdRef="__spacer__" modelIndex="3" path="Schematic View">
        <views>
          <iconView layer="icon">
            <geometry z="-1" x="-1" y="-1"></geometry>
          </iconView>
        </views>
      </instance>

      <instance moduleIdRef="GroundModuleID" modelIndex="51" path=":/resources/parts/core/ground.fzp">
        <views>
          <iconView layer="icon">
            <geometry z="-1" x="-1" y="-1"></geometry>
          </iconView>
        </views>
      </instance>
      <instance moduleIdRef="DC2PowerModuleID" modelIndex="52" path=":/resources/parts/core/dcpower2.fzp">
        <views>
          <iconView layer="icon">
            <geometry z="-1" x="-1" y="-1"></geometry>
          </iconView>
        </views>
      </instance>
      <instance moduleIdRef="PowerLabelModuleID" modelIndex="53" path=":/resources/parts/core/power_label.fzp">
        <views>
          <iconView layer="icon">
            <geometry z="-1" x="-1" y="-1"></geometry>
          </iconView>
        </views>
      </instance>
      <instance moduleIdRef="NetLabelModuleID" modelIndex="53" path=":/resources/parts/core/netlabel.fzp">
        <views>
          <iconView layer="icon">
            <geometry z="-1" x="-1" y="-1"></geometry>
          </iconView>
        </views>
      </instance>
       <instance moduleIdRef="SchematicFrameModuleID" modelIndex="53" path=":/resources/parts/core/schematicframe.fzp">
        <views>
          <iconView layer="icon">
            <geometry z="-1" x="-1" y="-1"></geometry>
          </iconView>
        </views>
      </instance>
       <instance moduleIdRef="SchematicLogoTextModuleID" modelIndex="56" path=":/resources/parts/core/schematiclogotext.fzp">
        <views>
          <iconView layer="icon">
            <geometry z="-1" x="-1" y="-1"/>
          </iconView>
        </views>
      </instance>
      <instance moduleIdRef="newSchematicLogoImageModuleID" modelIndex="57" path=":/resources/parts/core/newschematiclogoimage.fzp">
        <views>
          <iconView layer="icon">
            <geometry z="-1" x="-1" y="-1"/>
          </iconView>
        </views>
      </instance>


      <instance moduleIdRef="__spacer__" modelIndex="3" path="PCB View">
        <views>
          <iconView layer="icon">
            <geometry z="-1" x="-1" y="-1"></geometry>
          </iconView>
        </views>
      </instance>

      <instance moduleIdRef="RectanglePCBModuleID" modelIndex="54" path=":/resources/parts/core/rectangle_pcb.fzp">
            <views>
                <iconView layer="icon">
                    <geometry z="-1" x="-1" y="-1"/>
                </iconView>
            </views>
        </instance>
     <instance moduleIdRef="JumperModuleID" modelIndex="55" path=":/resources/parts/core/jumper.fzp">
        <views>
          <iconView layer="icon">
            <geometry z="-1" x="-1" y="-1"></geometry>
          </iconView>
        </views>
      </instance>
      <instance moduleIdRef="LogoTextModuleID" modelIndex="56" path=":/resources/parts/core/logotext.fzp">
        <views>
          <iconView layer="icon">
            <geometry z="-1" x="-1" y="-1"/>
          </iconView>
        </views>
      </instance>
      <instance moduleIdRef="newLogoImageModuleID" modelIndex="57" path=":/resources/parts/core/newlogoimage.fzp">
        <views>
          <iconView layer="icon">
            <geometry z="-1" x="-1" y="-1"/>
          </iconView>
        </views>
      </instance>
     <instance moduleIdRef="HoleModuleID" modelIndex="58" path=":/resources/parts/core/hole.fzp">
        <views>
          <iconView layer="icon">
            <geometry z="-1" x="-1" y="-1"/>
          </iconView>
        </views>
      </instance>
      <instance moduleIdRef="ViaModuleID" modelIndex="59" path=":/resources/parts/core/via.fzp">
        <views>
          <iconView layer="icon">
            <geometry z="-1" x="-1" y="-1"/>
          </iconView>
        </views>
      </instance>
      <instance moduleIdRef="PadModuleID" modelIndex="59" path=":/resources/parts/core/pad.fzp">
        <views>
          <iconView layer="icon">
            <geometry z="-1" x="-1" y="-1"/>
          </iconView>
        </views>
      </instance>
      <instance moduleIdRef="Copper1BlockerModuleID" modelIndex="59" path=":/resources/parts/core/blocker.fzp">
        <views>
          <iconView layer="icon">
            <geometry z="-1" x="-1" y="-1"/>
          </iconView>
        </views>
      </instance>
      <instance moduleIdRef="GroundPlaneModuleID" modelIndex="59" path=":/resources/parts/core/groundplane.fzp">
        <views>
          <iconView layer="icon">
            <geometry z="-1" x="-1" y="-1"/>
          </iconView>
        </views>
      </instance>

      <instance moduleIdRef="__spacer__" modelIndex="3" path="Tools">
        <views>
          <iconView layer="icon">
            <geometry z="-1" x="-1" y="-1"></geometry>
          </iconView>
        </views>
      </instance>
      
      <instance moduleIdRef="NoteModuleID" modelIndex="60" path=":/resources/parts/core/note.fzp">
            <views>
                <iconView layer="icon">
                    <geometry z="-1" x="-1" y="-1"/>
                </iconView>
            </views>
        </instance>

      <instance moduleIdRef="RulerModuleID" modelIndex="60" path=":/resources/parts/core/cmRuler.fzp">
            <views>
                <iconView layer="icon">
                    <geometry z="-1" x="-1" y="-1"/>
                </iconView>
            </views>
        </instance>
    </instances>
  </module><|MERGE_RESOLUTION|>--- conflicted
+++ resolved
@@ -760,28 +760,17 @@
           <iconView layer="icon">
             <geometry z="-1" x="-1" y="-1"></geometry>
           </iconView>
-<<<<<<< HEAD
         </views>     
       </instance>
-        
+
         <instance moduleIdRef="Raspberry Pi B+" modelIndex="48" path="Raspberry_Pi_B+.fzp">
-=======
-        </views>
-        </instance>
-                <instance moduleIdRef="Raspberry Pi B+" modelIndex="48" path="Raspberry_Pi_B+.fzp">
->>>>>>> 9859bdc2
-            <views>
-                <iconView layer="icon">
-                    <geometry z="-1" x="-1" y="-1"/>
-                </iconView>
-            </views>
-<<<<<<< HEAD
+            <views>
+                <iconView layer="icon">
+                    <geometry z="-1" x="-1" y="-1"/>
+                </iconView>
+            </views>
         </instance>
         <instance moduleIdRef="arduino_Yun(rev1)" modelIndex="1" path="arduino_Yun(rev1).fzp">
-=======
-        </instance>     
-               <instance moduleIdRef="arduino_Yun(rev1)" modelIndex="1" path="arduino_Yun(rev1).fzp">
->>>>>>> 9859bdc2
           <views>
               <iconView layer="icon">
                   <geometry z="-1" x="-1" y="-1"/>
