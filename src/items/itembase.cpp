--- conflicted
+++ resolved
@@ -2428,7 +2428,7 @@
 	painter.end();
 }
 
-<<<<<<< HEAD
+
 void ItemBase::initLayerAttributes(LayerAttributes & layerAttributes, ViewLayer::ViewID viewID, ViewLayer::ViewLayerID viewLayerID, ViewLayer::ViewLayerPlacement viewLayerPlacement, bool doConnectors, bool doCreateShape) {
     layerAttributes.viewID = viewID;
     layerAttributes.viewLayerID = viewLayerID;
@@ -2439,7 +2439,8 @@
 	if (infoGraphicsView != NULL) {
 		layerAttributes.orientation = infoGraphicsView->smdOrientation();
 	}
-=======
+}
+	
 void ItemBase::showInFolder() {
     QString path = sender()->property("path").toString();
     if (!path.isEmpty()) {
@@ -2464,5 +2465,4 @@
 
 	DebugDialog::debug(QString("set instance title to %1").arg(newText));
 	infoGraphicsView->setInstanceTitle(id(), oldText, newText, true, false);
->>>>>>> 5925650d
 }