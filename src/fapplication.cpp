--- conflicted
+++ resolved
@@ -1216,20 +1216,6 @@
 	if (m_progressIndex >= 0) splash.showProgress(m_progressIndex, 0.65);
 	ProcessEventBlocker::processEvents();
 
-<<<<<<< HEAD
-=======
-	if (m_progressIndex >= 0) splash.showProgress(m_progressIndex, 0.825);
-	ProcessEventBlocker::processEvents();
-
-	m_updateDialog = new UpdateDialog();
-    m_updateDialog->setRepoPath(FolderUtils::getAppPartsSubFolderPath(""), m_referenceModel->sha());
-    connect(m_updateDialog, SIGNAL(enableAgainSignal(bool)), this, SLOT(enableCheckUpdates(bool)));
-    connect(m_updateDialog, SIGNAL(installNewParts()), this, SLOT(installNewParts()));
-    checkForUpdates(false);
-
-	if (m_progressIndex >= 0) splash.showProgress(m_progressIndex, 0.875);
-
->>>>>>> 29012621
 	DebugDialog::debug("load something");
 	loadSomething(prevVersion);
 	m_started = true;
@@ -1241,7 +1227,7 @@
 	m_splash = NULL;
 
     m_updateDialog = new UpdateDialog();
-    m_updateDialog->setRepoPath(FolderUtils::getPartsSubFolderPath(""), m_referenceModel->sha());
+    m_updateDialog->setRepoPath(FolderUtils::getAppPartsSubFolderPath(""), m_referenceModel->sha());
     connect(m_updateDialog, SIGNAL(enableAgainSignal(bool)), this, SLOT(enableCheckUpdates(bool)));
     connect(m_updateDialog, SIGNAL(installNewParts()), this, SLOT(installNewParts()));
     checkForUpdates(false);
@@ -1701,16 +1687,7 @@
 		sketch->clearFileProgressDialog();
 	}
 
-<<<<<<< HEAD
-    ProcessEventBlocker::processEvents();
-
-	if (loadPrevious) {
-		doLoadPrevious(newBlankSketch);
-	}
-	else if (newBlankSketch) {
-=======
     if (newBlankSketch) {
->>>>>>> 29012621
 		newBlankSketch->hideTempPartsBin();
         // new empty sketch defaults to welcome view
         newBlankSketch->showWelcomeView();
