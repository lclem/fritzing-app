--- conflicted
+++ resolved
@@ -232,13 +232,9 @@
     void setSquashShape(bool);
     const QPainterPath & selectionShape();
     virtual void setTransform2(const QTransform &);
-<<<<<<< HEAD
     void initLayerAttributes(LayerAttributes & layerAttributes, ViewLayer::ViewID, ViewLayer::ViewLayerID, ViewLayer::ViewLayerPlacement, bool doConnectors, bool doCreateShape);
-
-=======
     virtual QString getInspectorTitle();
     virtual void setInspectorTitle(const QString & oldText, const QString & newText);
->>>>>>> 6528dd24
 
 public:
 	virtual void getConnectedColor(ConnectorItem *, QBrush * &, QPen * &, double & opacity, double & negativePenWidth, bool & negativeOffsetRect);
