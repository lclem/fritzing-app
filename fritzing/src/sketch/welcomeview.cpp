--- conflicted
+++ resolved
@@ -49,6 +49,11 @@
 #include <QDomNodeList>
 #include <QDomElement>
 
+void zeroMargin(QLayout * layout) {
+    layout->setMargin(0);
+    layout->setSpacing(0);
+}
+
 //////////////////////////////////////
 
 WelcomeView::WelcomeView(QWidget * parent) : QFrame(parent) 
@@ -234,8 +239,7 @@
     QFrame * frame = new QFrame();
 	frame->setObjectName("blogFrame");
 	QVBoxLayout * frameLayout = new QVBoxLayout;
-    frameLayout->setMargin(0);
-    frameLayout->setSpacing(0);
+    zeroMargin(frameLayout);
 
 
     QFrame * titleFrame = new QFrame();
@@ -243,8 +247,7 @@
 
 
 	QHBoxLayout * titleFrameLayout = new QHBoxLayout;
-    titleFrameLayout->setMargin(0);
-    titleFrameLayout->setSpacing(0);
+    zeroMargin(titleFrameLayout);
 
 
     QLabel * titleLabel = new QLabel(tr("News and Stories"));
@@ -303,13 +306,6 @@
 	}
 
   /*  frameLayout->addSpacerItem(new QSpacerItem(1, 1, QSizePolicy::Minimum, QSizePolicy::Expanding));*/
-
-<<<<<<< HEAD
-    foreach (QFrame * blogEntry, m_blogEntryList) blogEntry->setVisible(false);
-=======
-    frameLayout->addSpacerItem(new QSpacerItem(1, 1, QSizePolicy::Minimum, QSizePolicy::Expanding));
->>>>>>> ce7e4e0f
-
 
     QFrame * footerFrame = new QFrame();
     footerFrame->setObjectName("blogFooterFrame");
@@ -446,18 +442,6 @@
 	int ix = 0;
 	for (int i = 0; i < nodeList.count(); i++) {
 		QDomElement element = nodeList.at(i).toElement();
-<<<<<<< HEAD
-		QString title = element.attribute("title");
-		QString href = element.attribute("href");
-		if (title.isEmpty() || href.isEmpty()) continue;
-
-		m_blogTitleList[ix]->setText(title);
-        m_blogTextList[ix]->setText(QString("<a href='%1' style='text-decoration:none; color:#666;'>%2</a>").arg(href).arg(tr("read more >>")));
-
-        m_blogEntryList[ix]->setVisible(true);
-
-		if (++ix >= m_blogTextList.count()) {
-=======
         QDomElement child = element.firstChildElement();
         QHash<QString, QString> stuff;
         while (!child.isNull()) {
@@ -504,7 +488,6 @@
         
         m_blogEntryList[ix]->setVisible(true);
 		if (++ix >= m_blogEntryTextList.count()) {
->>>>>>> ce7e4e0f
 			break;
 		}
 
