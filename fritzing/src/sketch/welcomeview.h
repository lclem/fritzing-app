/*******************************************************************

Part of the Fritzing project - http://fritzing.org
Copyright (c) 2007-2012 Fachhochschule Potsdam - http://fh-potsdam.de

Fritzing is free software: you can redistribute it and/or modify
it under the terms of the GNU General Public License as published by
the Free Software Foundation, either version 3 of the License, or
(at your option) any later version.

Fritzing is distributed in the hope that it will be useful,
but WITHOUT ANY WARRANTY; without even the implied warranty of
MERCHANTABILITY or FITNESS FOR A PARTICULAR PURPOSE.  See the
GNU General Public License for more details.

You should have received a copy of the GNU General Public License
along with Fritzing.  If not, see <http://www.gnu.org/licenses/>.

********************************************************************

$Revision: 6483 $:
$Author: irascibl@gmail.com $:
$Date: 2012-09-26 15:45:37 +0200 (Mi, 26. Sep 2012) $

********************************************************************/



#ifndef WELCOMEVIEW_H
#define WELCOMEVIEW_H

#include <QFrame>
#include <QLabel>
#include <QList>
#include <QWidget>
#include <QNetworkReply>
#include <QDomDocument>
#include <QDragEnterEvent>
#include <QListWidget>
#include <QPainter>
#include <QAbstractItemDelegate>

class BlogListWidget : public QListWidget 
{
    Q_OBJECT
    Q_PROPERTY(QColor titleTextColor READ titleTextColor WRITE setTitleTextColor DESIGNABLE true)
    Q_PROPERTY(QString titleTextFontFamily READ titleTextFontFamily WRITE setTitleTextFontFamily DESIGNABLE true)
    Q_PROPERTY(QString titleTextFontSize READ titleTextFontSize WRITE setTitleTextFontSize DESIGNABLE true)
    Q_PROPERTY(QString titleTextExtraLeading READ titleTextExtraLeading WRITE setTitleTextExtraLeading DESIGNABLE true)

    Q_PROPERTY(QColor introTextColor READ introTextColor WRITE setIntroTextColor DESIGNABLE true)
    Q_PROPERTY(QString introTextFontFamily READ introTextFontFamily WRITE setIntroTextFontFamily DESIGNABLE true)
    Q_PROPERTY(QString introTextFontSize READ introTextFontSize WRITE setIntroTextFontSize DESIGNABLE true)
    Q_PROPERTY(QString introTextExtraLeading READ introTextExtraLeading WRITE setIntroTextExtraLeading DESIGNABLE true)

    Q_PROPERTY(QColor dateTextColor READ dateTextColor WRITE setDateTextColor DESIGNABLE true)
    Q_PROPERTY(QString dateTextFontFamily READ dateTextFontFamily WRITE setDateTextFontFamily DESIGNABLE true)
    Q_PROPERTY(QString dateTextFontSize READ dateTextFontSize WRITE setDateTextFontSize DESIGNABLE true)

public:
    BlogListWidget(QWidget * parent = 0);
    ~BlogListWidget();

    QColor titleTextColor() const;
    void setTitleTextColor(QColor);
    QString titleTextFontFamily() const;
    void setTitleTextFontFamily(QString);
    QString titleTextFontSize() const;
    void setTitleTextFontSize(QString);
    QString titleTextExtraLeading() const;
    void setTitleTextExtraLeading(QString);

    QColor introTextColor() const;
    void setIntroTextColor(QColor);
    QString introTextFontFamily() const;
    void setIntroTextFontFamily(QString);
    QString introTextFontSize() const;
    void setIntroTextFontSize(QString);
    QString introTextExtraLeading() const;
    void setIntroTextExtraLeading(QString);

    QColor dateTextColor() const;
    void setDateTextColor(QColor);
    QString dateTextFontFamily() const;
    void setDateTextFontFamily(QString);
    QString dateTextFontSize() const;
    void setDateTextFontSize(QString);

protected:
    QColor m_titleTextColor;
    QString m_titleTextFontFamily;
    QString m_titleTextFontSize;
    QString m_titleTextExtraLeading;

    QColor m_introTextColor;
    QString m_introTextFontFamily;
    QString m_introTextFontSize;
    QString m_introTextExtraLeading;

    QColor m_dateTextColor;
    QString m_dateTextFontFamily;
    QString m_dateTextFontSize;
};
 
class WelcomeView : public QFrame
{
Q_OBJECT

public:
	WelcomeView(QWidget * parent = 0);
	~WelcomeView();

	void showEvent(QShowEvent * event);
    void dragEnterEvent(QDragEnterEvent *event);
	void updateRecent();

protected:
	void initLayout();
	QWidget * initRecent();
	QWidget * initBlog();
	QWidget * initShop();
	QWidget * initTip();
	void readBlog(const QDomDocument &, bool doEmit);
    QWidget * makeRecentItem(const QString & objectName, const QString & iconText, const QString & textText, QLabel * & icon, QLabel * & text);
    void getNextBlogImage(int ix);
    void setBlogItemImage(QPixmap &, int index) ;

signals:
	void newSketch();
	void openSketch();
	void recentSketch(const QString & filename, const QString & actionText);

protected slots:
	void clickRecent(const QString &);
    void gotBlogSnippet(QNetworkReply *);
    void gotBlogImage(QNetworkReply *);
	void clickBlog(const QString &);
    void recentItemClicked(QListWidgetItem *);
    void blogItemClicked(QListWidgetItem *);
    void nextTip();

protected:
    BlogListWidget * m_blogListWidget;
    QLabel * m_tip;
    QListWidget * m_recentListWidget;
<<<<<<< HEAD
    QFrame * m_fabUberFrame;
    QFrame * m_shopUberFrame;
=======
    QFrame * m_fabContentFrame;
    QFrame * m_fabFooterFrame;
    QFrame * m_shopContentFrame;
    QFrame * m_shopFooterFrame;
    QStringList m_blogImageRequestList;
>>>>>>> 3e36c080
};

class BlogListDelegate : public QAbstractItemDelegate
{
	public:
		BlogListDelegate(QObject *parent = 0);
		virtual ~BlogListDelegate(); 

		void paint ( QPainter * painter, const QStyleOptionViewItem & option, const QModelIndex & index ) const;
		QSize sizeHint ( const QStyleOptionViewItem & option, const QModelIndex & index ) const;
};

#endif<|MERGE_RESOLUTION|>--- conflicted
+++ resolved
@@ -143,16 +143,9 @@
     BlogListWidget * m_blogListWidget;
     QLabel * m_tip;
     QListWidget * m_recentListWidget;
-<<<<<<< HEAD
     QFrame * m_fabUberFrame;
     QFrame * m_shopUberFrame;
-=======
-    QFrame * m_fabContentFrame;
-    QFrame * m_fabFooterFrame;
-    QFrame * m_shopContentFrame;
-    QFrame * m_shopFooterFrame;
     QStringList m_blogImageRequestList;
->>>>>>> 3e36c080
 };
 
 class BlogListDelegate : public QAbstractItemDelegate
