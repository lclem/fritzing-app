<?xml version="1.0" encoding="UTF-8"?>
<module fritzingVersion="0.4.3b.0.0" icon="Core.png">
	<title>Core Parts</title>
    <instances>
          <instance moduleIdRef="__spacer__" modelIndex="3" path="Basic">
        <views>
          <iconView layer="icon">
            <geometry z="-1" x="-1" y="-1"></geometry>
          </iconView>
        </views>
      </instance>
      
      <instance moduleIdRef="ResistorModuleID" modelIndex="3" path=":/resources/parts/core/resistor.fzp">
        <views>
          <iconView layer="icon">
            <geometry z="-1" x="-1" y="-1"></geometry>
          </iconView>
        </views>
      </instance>
        <instance moduleIdRef="100milCeramicCapacitorModuleID" modelIndex="5" path="parts/core/capacitor_ceramic_100mil.fzp">
            <views>
                <iconView layer="icon">
                    <geometry z="-1" x="-1" y="-1"/>
                </iconView>
            </views>
        </instance>
        <instance moduleIdRef="100milTantalumCapacitorModuleID" modelIndex="6" path="parts/core/capacitor_tantalum_100mil.fzp">
            <views>
                <iconView layer="icon">
                    <geometry z="-1" x="-1" y="-1"/>
                </iconView>
            </views>
        </instance>
        <instance moduleIdRef="SmallElectrolyticCapacitorModuleID" modelIndex="7" path="parts/core/capacitor_electrolytic_small.fzp">
            <views>
                <iconView layer="icon">
                    <geometry z="-1" x="-1" y="-1"/>
                </iconView>
            </views>
        </instance>
		
        <instance moduleIdRef="56bed03878064b8286b71d5240035138InductorModuleID" modelIndex="8" path="parts/core/inductor.fzp">
            <views>
                <iconView layer="icon">
                    <geometry z="-1" x="-1" y="-1"/>
                </iconView>
            </views>
        </instance>
        <instance moduleIdRef="3254CBFC44diode" modelIndex="9" path="parts/core/diode_1N4001_300mil.fzp">
            <views>
                <iconView layer="icon">
                    <geometry z="-1" x="-1" y="-1"/>
                </iconView>
            </views>
        </instance>
	
        <instance moduleIdRef="2244EBEC21e" modelIndex="10" path="parts/core/transistor_signal_PNP_TO92_EBC.fzp">
            <views>
                <iconView layer="icon">
                    <geometry z="-1" x="-1" y="-1"/>
                </iconView>
            </views>
        </instance>
	
        <instance moduleIdRef="NPN-to92-ebc" modelIndex="11" path="parts/core/transistor_signal_NPN_TO92_EBC.fzp">
            <views>
                <iconView layer="icon">
                    <geometry z="-1" x="-1" y="-1"/>
                </iconView>
            </views>
        </instance>
        <instance moduleIdRef="1001ABDC27" modelIndex="12" path="parts/core/basic_fet_p.fzp">
            <views>
                <iconView layer="icon">
                    <geometry z="-1" x="-1" y="-1"/>
                </iconView>
            </views>
        </instance>
	<!--
        <instance moduleIdRef="1001ABDC04" modelIndex="12" path="parts/core/basic_fet_n.fzp">
            <views>
                <iconView layer="icon">
                    <geometry z="-1" x="-1" y="-1"/>
                </iconView>
            </views>
        </instance>
	-->
        <instance moduleIdRef="mystery_part_sip_3_100mil" modelIndex="47" path="parts/core/mystery_part_3.fzp">
            <views>
                <iconView layer="icon">
                    <geometry z="-1" x="-1" y="-1"/>
                </iconView>
            </views>
        </instance>
	
      <instance moduleIdRef="__spacer__" modelIndex="3" path="Input">
        <views>
          <iconView layer="icon">
            <geometry z="-1" x="-1" y="-1"></geometry>
          </iconView>
        </views>
      </instance>
	
        <instance moduleIdRef="3234DBDC00PotentiometerModuleID" modelIndex="13" path="parts/core/basic_poti.fzp">
            <views>
                <iconView layer="icon">
                    <geometry z="-1" x="-1" y="-1"/>
                </iconView>
            </views>
        </instance>
        <instance moduleIdRef="alps-starter-pot9mm" modelIndex="14" path="parts/core/alps-starter-pot9mm.fzp">
            <views>
                <iconView layer="icon">
                    <geometry z="-1" x="-1" y="-1"/>
                </iconView>
            </views>
        </instance>
        <instance moduleIdRef="3b1a8578c21940dfe27253a7b57c81f5PotentiometerModuleID" modelIndex="14" path="parts/core/pot-slider.fzp">
            <views>
                <iconView layer="icon">
                    <geometry z="-1" x="-1" y="-1"/>
                </iconView>
            </views>
        </instance>
       <instance moduleIdRef="c7acdd26c5e6355cb2e7e05c0aa975c0PotentiometerModuleID" modelIndex="14" path="parts/core/AD5206 Digital Potentiometer.fzp">
            <views>
                <iconView layer="icon">
                    <geometry z="-1" x="-1" y="-1"/>
                </iconView>
            </views>
        </instance>
       <instance moduleIdRef="trimmer_3_1_vVariableCapacitorModuleID" modelIndex="14" path="parts/core/trimmer_3_1_v.fzp">
            <views>
                <iconView layer="icon">
                    <geometry z="-1" x="-1" y="-1"/>
                </iconView>
            </views>
        </instance>
       <instance moduleIdRef="ALPS_STEC12E07" modelIndex="14" path="parts/core/Rotary_Encoder.fzp">
            <views>
                <iconView layer="icon">
                    <geometry z="-1" x="-1" y="-1"/>
                </iconView>
            </views>
        </instance>
        <instance moduleIdRef="20A9BBEE34_ST-2leadbutton-horizon" modelIndex="15" path="parts/core/pushbutton_2_horizontal.fzp">
            <views>
                <iconView layer="icon">
                    <geometry z="-1" x="-1" y="-1"/>
                </iconView>
            </views>
        </instance>
        <instance moduleIdRef="20A9BBEE34_ST" modelIndex="16" path="parts/core/pushbutton_4_horizontal.fzp">
            <views>
                <iconView layer="icon">
                    <geometry z="-1" x="-1" y="-1"/>
                </iconView>
            </views>
        </instance>
        <instance moduleIdRef="1238DBDC00-toggle-switch" modelIndex="17" path="parts/core/basic-toggle-switch.fzp">
            <views>
                <iconView layer="icon">
                    <geometry z="-1" x="-1" y="-1"/>
                </iconView>
            </views>
        </instance>
        <instance moduleIdRef="d206ca0d70364191f0b3fd30d5e53c5d" modelIndex="18" path="parts/core/Tilt switch.fzp">
            <views>
                <iconView layer="icon">
                    <geometry z="-1" x="-1" y="-1"/>
                </iconView>
            </views>
        </instance>
        <instance moduleIdRef="1000ABDD10011" modelIndex="19" path="parts/core/basic_fsr.fzp">
            <views>
                <iconView layer="icon">
                    <geometry z="-1" x="-1" y="-1"/>
                </iconView>
            </views>
        </instance>
       <instance moduleIdRef="fa3e296736059e8c25d88ac262af999a" modelIndex="19" path="parts/core/Basic Force Sensing Resistor (FSR).fzp">
            <views>
                <iconView layer="icon">
                    <geometry z="-1" x="-1" y="-1"/>
                </iconView>
            </views>
        </instance>
        <instance moduleIdRef="2010BBCD20113" modelIndex="20" path="parts/core/LDR_photocell_300mil.fzp">
            <views>
                <iconView layer="icon">
                    <geometry z="-1" x="-1" y="-1"/>
                </iconView>
            </views>
        </instance>
        <instance moduleIdRef="beab33bd7feee277622ef76dd6e79e4d" modelIndex="20" path="parts/core/infrared_proximity_sensor.fzp">
            <views>
                <iconView layer="icon">
                    <geometry z="-1" x="-1" y="-1"/>
                </iconView>
            </views>
        </instance>
        <instance moduleIdRef="ADXL335_v13" modelIndex="20" path="parts/core/ADXL335_v13.fzp">
            <views>
                <iconView layer="icon">
                    <geometry z="-1" x="-1" y="-1"/>
                </iconView>
            </views>
        </instance>
        <instance moduleIdRef="LM35_THT" modelIndex="21" path="parts/core/lm35.fzp">
            <views>
                <iconView layer="icon">
                    <geometry z="-1" x="-1" y="-1"/>
                </iconView>
            </views>
        </instance>
       <instance moduleIdRef="ad901601e6d29266846fc9e4568504b6" modelIndex="21" path="parts/core/Barometric Pressure Sensor.fzp">
            <views>
                <iconView layer="icon">
                    <geometry z="-1" x="-1" y="-1"/>
                </iconView>
            </views>
        </instance>
        <instance moduleIdRef="c0e65b2d0c9003507cf4a3222e995a45" modelIndex="22" path="parts/core/reedSwitch_500mil.fzp">
            <views>
                <iconView layer="icon">
                    <geometry z="-1" x="-1" y="-1"/>
                </iconView>
            </views>
        </instance>
        <instance moduleIdRef="6d07f5eae4523283f5da4171f9c54e25" modelIndex="23" path="parts/core/Antenna.fzp">
            <views>
                <iconView layer="icon">
                    <geometry z="-1" x="-1" y="-1"/>
                </iconView>
            </views>
        </instance>
        <instance moduleIdRef="a975d1270bd55d6fc3916947793f1a57" modelIndex="31" path="parts/core/rfid-reader.fzp">
            <views>
                <iconView layer="icon">
                    <geometry z="-1" x="-1" y="-1"/>
                </iconView>
            </views>
        </instance>
        <instance moduleIdRef="Humidity_and_Temperature_Sensor_RHT03_6" modelIndex="31" path="parts/core/Humidity_and_Temperature_Sensor_RHT03.fzp">
            <views>
                <iconView layer="icon">
                    <geometry z="-1" x="-1" y="-1"/>
                </iconView>
            </views>
        </instance>	
	
	
	
      <instance moduleIdRef="__spacer__" modelIndex="3" path="Output">
        <views>
          <iconView layer="icon">
            <geometry z="-1" x="-1" y="-1"></geometry>
          </iconView>
        </views>
      </instance>
      
        <instance moduleIdRef="5mmColorLEDModuleID" modelIndex="24" path="parts/core/LED-generic-5mm.fzp">
            <views>
                <iconView layer="icon">
                    <geometry z="-1" x="-1" y="-1"/>
                </iconView>
            </views>
        </instance>
        <instance moduleIdRef="d4d5af9700923b8a114f57961f29a8a0" modelIndex="24" path="parts/core/led-rgb-4pin-cathode.fzp">
            <views>
                <iconView layer="icon">
                    <geometry z="-1" x="-1" y="-1"/>
                </iconView>
            </views>
        </instance>
	<instance moduleIdRef="AnodeLEDSuperfluxModuleID" modelIndex="24" path="parts/core/led_flux_blue_anode.fzp">
            <views>
                <iconView layer="icon">
                    <geometry z="-1" x="-1" y="-1"/>
                </iconView>
            </views>
        </instance>

	<instance moduleIdRef="Prolight RGB 3 Watt Star" modelIndex="24" path="parts/core/LED_Prolight_RGB.fzp">
	    <views>
		<iconView layer="icon">
		    <geometry z="-1" x="-1" y="-1"/>
		</iconView>
	    </views>
	</instance>

        <instance moduleIdRef="7segment10an" modelIndex="24" path="parts/core/7segment_9,9_an.fzp">
            <views>
                <iconView layer="icon">
                    <geometry z="-1" x="-1" y="-1"/>
                </iconView>
            </views>
        </instance>

	<instance moduleIdRef="LED_Matrix_Kingbright_TA07-11" modelIndex="24" path="parts/core/LED_Matrix_Kingbright_TA07-11.fzp">
            <views>
                <iconView layer="icon">
                    <geometry z="-1" x="-1" y="-1"/>
                </iconView>
            </views>
        </instance>

        <instance moduleIdRef="LCD-GDM1602K" modelIndex="24" path="parts/core/lcd-GDM1602K.fzp">
            <views>
                <iconView layer="icon">
                    <geometry z="-1" x="-1" y="-1"/>
                </iconView>
            </views>
        </instance>
        <instance moduleIdRef="GLCD128x64" modelIndex="24" path="parts/core/GLCD 128x64.fzp">
            <views>
                <iconView layer="icon">
                    <geometry z="-1" x="-1" y="-1"/>
                </iconView>
            </views>
        </instance>
        <instance moduleIdRef="8abf6496b5d466c7a1893c17a296a676" modelIndex="25" path="parts/core/piezo sensor.fzp">
            <views>
                <iconView layer="icon">
                    <geometry z="-1" x="-1" y="-1"/>
                </iconView>
            </views>
        </instance>
        <instance moduleIdRef="5c5090e231dbe30e6bd4b9e2e7949902" modelIndex="25" path="parts/core/loudspeaker.fzp">
            <views>
                <iconView layer="icon">
                    <geometry z="-1" x="-1" y="-1"/>
                </iconView>
            </views>
        </instance>
        <instance moduleIdRef="415c9d899a1e7de6c023ea0731bab117" modelIndex="25" path="parts/core/microphone.fzp">
            <views>
                <iconView layer="icon">
                    <geometry z="-1" x="-1" y="-1"/>
                </iconView>
            </views>
        </instance>
        <instance moduleIdRef="1000FADF10011leg" modelIndex="26" path="parts/core/dc_motor.fzp">
            <views>
                <iconView layer="icon">
                    <geometry z="-1" x="-1" y="-1"/>
                </iconView>
            </views>
        </instance>
			  <instance moduleIdRef="EDGY_motor_control" modelIndex="26" path="parts/core/EDGY_motor_control.fzp">
			      <views>
			          <iconView layer="icon">
			              <geometry z="-1" x="-1" y="-1"/>
			          </iconView>
			      </views>
			  </instance>
        <instance moduleIdRef="3234DBDC80leg" modelIndex="27" path="parts/core/servo.fzp">
            <views>
                <iconView layer="icon">
                    <geometry z="-1" x="-1" y="-1"/>
                </iconView>
            </views>
        </instance>
        <instance moduleIdRef="7d0bc366bcac9395c747f3a92e2ff843leg" modelIndex="28" path="parts/core/stepper_motor_bipolar.fzp">
            <views>
                <iconView layer="icon">
                    <geometry z="-1" x="-1" y="-1"/>
                </iconView>
            </views>
        </instance>
        <instance moduleIdRef="9f2b90fcf9c65c9bc09d570e3442069e" modelIndex="28" path="parts/core/solenoid.fzp">
            <views>
                <iconView layer="icon">
                    <geometry z="-1" x="-1" y="-1"/>
                </iconView>
            </views>
        </instance>
		<instance moduleIdRef="045cef49a96039c64e7363608e127209" modelIndex="1000" path="parts/core/Dual_VNH2SP30_Motor_Driver.fzp">
            <views>
                <iconView layer="">
                    <geometry z="0" x="-1" y="-1"/>
                </iconView>
                <iconView layer="">
                    <geometry z="0" x="-1" y="-1"/>
                </iconView>
            </views>
        </instance>
        <instance moduleIdRef="1099ABDE24_ST_relay" modelIndex="29" path="parts/core/basic-relay.fzp">
            <views>
                <iconView layer="icon">
                    <geometry z="-1" x="-1" y="-1"/>
                </iconView>
            </views>
        </instance>
        <instance moduleIdRef="71d4db74a3a0ec43d9303ddffee7361b" modelIndex="29" path="parts/core/DIP_Relay_D31A.fzp">
            <views>
                <iconView layer="icon">
                    <geometry z="-1" x="-1" y="-1"/>
                </iconView>
            </views>
        </instance>
        <instance moduleIdRef="93d4585be720f3982141f4d032f44c8e" modelIndex="30" path="parts/core/peltier element.fzp">
            <views>
                <iconView layer="icon">
                    <geometry z="-1" x="-1" y="-1"/>
                </iconView>
            </views>
        </instance>


      <instance moduleIdRef="__spacer__" modelIndex="3" path="Textile">
        <views>
          <iconView layer="icon">
            <geometry z="-1" x="-1" y="-1"></geometry>
          </iconView>
        </views>
      </instance>

      <instance moduleIdRef="4f6dc41d6d2f66341ea506cdaf0e797e_2" modelIndex="37" path="parts/core/Textile Analog Pressure Sensor.fzp">
        <views>
          <iconView layer="icon">
            <geometry z="-1" x="-1" y="-1"></geometry>
          </iconView>
        </views>
      </instance>
      <instance moduleIdRef="ab15a34dfcf83e23a26e83fe8a5a4dac_2" modelIndex="37" path="parts/core/Textile Potentiometer.fzp">
        <views>
          <iconView layer="icon">
            <geometry z="-1" x="-1" y="-1"></geometry>
          </iconView>
        </views>
      </instance>
      <instance moduleIdRef="4d1eb8f243c1aba7afe676122ea516cc_2" modelIndex="37" path="parts/core/Textile Pushbutton.fzp">
        <views>
          <iconView layer="icon">
            <geometry z="-1" x="-1" y="-1"></geometry>
          </iconView>
        </views>
      </instance>
      <instance moduleIdRef="fa46ea3312d60697b8e907a5c75db23d_2" modelIndex="37" path="parts/core/Textile Stretch Sensor.fzp">
        <views>
          <iconView layer="icon">
            <geometry z="-1" x="-1" y="-1"></geometry>
          </iconView>
        </views>
      </instance>
	

     <instance moduleIdRef="__spacer__" modelIndex="3" path="ICs">
        <views>
          <iconView layer="icon">
            <geometry z="-1" x="-1" y="-1"></geometry>
          </iconView>
        </views>
      </instance>

      <instance moduleIdRef="generic_ic_dip_8_300mil" modelIndex="37" path="parts/core/generic_ic_dip_8_300mil.fzp">
        <views>
          <iconView layer="icon">
            <geometry z="-1" x="-1" y="-1"></geometry>
          </iconView>
        </views>
      </instance>
        <instance moduleIdRef="8e4b4f3e54f56b3f712afc6a8e6a8a71" modelIndex="32" path="parts/core/atmega168.fzp">
            <views>
                <iconView layer="icon">
                    <geometry z="-1" x="-1" y="-1"/>
                </iconView>
            </views>
        </instance>
        <instance moduleIdRef="a59353bd0db0225dc22770e292c622f3" modelIndex="33" path="parts/core/lm358.fzp">
            <views>
                <iconView layer="icon">
                    <geometry z="-1" x="-1" y="-1"/>
                </iconView>
            </views>
        </instance>
        <instance moduleIdRef="1001AAAB555Timer" modelIndex="34" path="parts/core/555timer.fzp">
            <views>
                <iconView layer="icon">
                    <geometry z="-1" x="-1" y="-1"/>
                </iconView>
            </views>
        </instance>
        <instance moduleIdRef="1001AAACOptocoupler" modelIndex="35" path="parts/core/optocoupler.fzp">
            <views>
                <iconView layer="icon">
                    <geometry z="-1" x="-1" y="-1"/>
                </iconView>
            </views>
        </instance>
        <instance moduleIdRef="a4f38a10-dd92-11dd-a3e2-001f5b3a17a4" modelIndex="36" path="parts/core/h-bridge.fzp">
            <views>
                <iconView layer="icon">
                    <geometry z="-1" x="-1" y="-1"/>
                </iconView>
            </views>
        </instance>
      <instance moduleIdRef="1a7828b6466fac9fd042221e931124c4" modelIndex="36" path="parts/core/74HC595.fzp">
        <views>
          <iconView layer="icon">
            <geometry z="-1" x="-1" y="-1"/>
          </iconView>
        </views>
      </instance>
	<instance moduleIdRef="HEF4094" modelIndex="36" path="parts/core/HEF4094.fzp">
        <views>
          <iconView layer="icon">
            <geometry z="-1" x="-1" y="-1"/>
          </iconView>
        </views>
      </instance>
      <instance moduleIdRef="RevEd_24LC01">
        <views>
          <iconView layer="icon">
            <geometry z="-1" x="-1" y="-1"></geometry>
          </iconView>
        </views>
      </instance>
     <instance moduleIdRef="RevEd_DS1302">
        <views>
          <iconView layer="icon">
            <geometry z="-1" x="-1" y="-1"></geometry>
          </iconView>
        </views>
      </instance>
      <instance moduleIdRef="RevEd_FRM010">
        <views>
          <iconView layer="icon">
            <geometry z="-1" x="-1" y="-1"></geometry>
          </iconView>
        </views>
      </instance>
       <instance moduleIdRef="RevEd_FRM050">
        <views>
          <iconView layer="icon">
            <geometry z="-1" x="-1" y="-1"></geometry>
          </iconView>
        </views>
      </instance>
     <instance moduleIdRef="RevEd_ULN2003A">
        <views>
          <iconView layer="icon">
            <geometry z="-1" x="-1" y="-1"></geometry>
          </iconView>
        </views>
      </instance>
     <instance moduleIdRef="RevEd_uM_FPUv2">
        <views>
          <iconView layer="icon">
            <geometry z="-1" x="-1" y="-1"></geometry>
          </iconView>
        </views>
      </instance>
     <instance moduleIdRef="M5450_LED_Driver">
        <views>
          <iconView layer="icon">
            <geometry z="-1" x="-1" y="-1"></geometry>
          </iconView>
        </views>
      </instance>
        <instance moduleIdRef="CrystalModuleID" modelIndex="38" path="parts/core/crystal.fzp">
            <views>
                <iconView layer="icon">
                    <geometry z="-1" x="-1" y="-1"/>
                </iconView>
            </views>
        </instance>
        <instance moduleIdRef="37asdf3c843a2127a0e499f8a0b3ef6aCrystalModuleID" modelIndex="38" path="parts/core/resonator-3pin.fzp">
            <views>
                <iconView layer="icon">
                    <geometry z="-1" x="-1" y="-1"/>
                </iconView>
            </views>
        </instance>
	
 
	<instance moduleIdRef="__spacer__" modelIndex="3" path="Power">
        <views>
          <iconView layer="icon">
            <geometry z="-1" x="-1" y="-1"></geometry>
          </iconView>
        </views>
      </instance>
	
        <instance moduleIdRef="1000AFDF10011leg" modelIndex="39" path="parts/core/battery-AA.fzp">
            <views>
                <iconView layer="icon">
                    <geometry z="-1" x="-1" y="-1"/>
                </iconView>
            </views>
        </instance>
        <instance moduleIdRef="d8f570d723ea4d14f9b61b34575a9699" modelIndex="40" path="parts/core/Power plug.fzp">
            <views>
                <iconView layer="icon">
                    <geometry z="-1" x="-1" y="-1"/>
                </iconView>
            </views>
        </instance>
        <instance moduleIdRef="1238DBDC00-voltage-reg_7805" modelIndex="41" path="parts/core/voltage_regulator_7805.fzp">
            <views>
                <iconView layer="icon">
                    <geometry z="-1" x="-1" y="-1"/>
                </iconView>
            </views>
        </instance>
       <instance moduleIdRef="fuse_with_handler_cff5" modelIndex="41" path="parts/core/Fuse_with_Handler.fzp">
            <views>
                <iconView layer="icon">
                    <geometry z="-1" x="-1" y="-1"/>
                </iconView>
            </views>
        </instance>
	
	
	
	
	
	
      <instance moduleIdRef="__spacer__" modelIndex="3" path="Microcontroller">
        <views>
          <iconView layer="icon">
            <geometry z="-1" x="-1" y="-1"></geometry>
          </iconView>
        </views>
      </instance>
       
        <instance moduleIdRef="arduino_Uno_Rev3(fix)" modelIndex="48" path="parts/core/Arduino_UNO_R3(fix).fzp">
            <views>
                <iconView layer="icon">
                    <geometry z="-1" x="-1" y="-1"/>
                </iconView>
            </views>
        </instance>	
        <instance moduleIdRef="Raspberry Pi B(rev2)" modelIndex="48" path="parts/core/Raspberry_Pi_B(rev2).fzp">
            <views>
                <iconView layer="icon">
                    <geometry z="-1" x="-1" y="-1"/>
                </iconView>
            </views>
        </instance> 	
         <instance moduleIdRef="ti_launchpad-rev1.5" modelIndex="48" path="parts/core/TI Launchpad MSP430G2.fzp">
            <views>
                <iconView layer="icon">
                    <geometry z="-1" x="-1" y="-1"/>
                </iconView>
            </views>
        </instance>
        <instance moduleIdRef="intel-arduino_galileo-(simple)" modelIndex="48" path="parts/core/intel-arduino_galileo-(simple).fzp">
            <views>
                <iconView layer="icon">
                    <geometry z="-1" x="-1" y="-1"/>
                </iconView>
            </views>
        </instance>  
        <instance moduleIdRef="SPARKCORE_v1" modelIndex="48" path="parts/core/SPARKCORE_v1.fzp">
            <views>
                <iconView layer="icon">
                    <geometry z="-1" x="-1" y="-1"/>
                </iconView>
            </views>
		</instance>

		        <instance moduleIdRef="Teensy3.0" modelIndex="48" path="parts/core/Teensy 3.0.fzp">
            <views>
                <iconView layer="icon">
                    <geometry z="-1" x="-1" y="-1"/>
                </iconView>
            </views>
        </instance>
        <instance moduleIdRef="Adafruit_Atmega32u4_Breakout" modelIndex="48" path="parts/core/Adafruit_Atmega32u4_Breakout.fzp">
            <views>
                <iconView layer="icon">
                    <geometry z="-1" x="-1" y="-1"/>
                </iconView>
            </views>
        </instance>
                <instance moduleIdRef="chipkit_WF32" modelIndex="3" path="parts/core/chipkit_WF32.fzp">
            <views>
                <iconView layer="icon">
                    <geometry z="-1" x="-1" y="-1"/>
                </iconView>
            </views>
        </instance>
<<<<<<< HEAD
                            <instance moduleIdRef="arduino_Yun(rev1)" modelIndex="2" path="parts/core/arduino_Yun(rev1).fzp">
=======
        <instance moduleIdRef="arduino_Yun(rev1)" modelIndex="1" path="parts/core/arduino_Yun(rev1).fzp">
>>>>>>> 2efe92a3
          <views>
              <iconView layer="icon">
                  <geometry z="-1" x="-1" y="-1"/>
              </iconView>
          </views>
        </instance>

        <instance moduleIdRef="2c9d427b475ef8d07dc752a4362af0ae" modelIndex="48" path="parts/core/controller_wiring.fzp">
            <views>
                <iconView layer="icon">
                    <geometry z="-1" x="-1" y="-1"/>
                </iconView>
            </views>
        </instance>
        <instance moduleIdRef="81591c6c31ccf12f0f3ccec5f150df2d" modelIndex="48" path="parts/core/usbadapter_wiring.fzp">
            <views>
                <iconView layer="icon">
                    <geometry z="-1" x="-1" y="-1"/>
                </iconView>
            </views>
        </instance>
        <instance moduleIdRef="346b613c666d64fc5ac622407ace7130" modelIndex="48" path="parts/core/controller_mbed.fzp">
            <views>
                <iconView layer="icon">
                    <geometry z="-1" x="-1" y="-1"/>
                </iconView>
            </views>
        </instance>
        <instance moduleIdRef="760832bc79fe1f34e99f420ad872a0b8" modelIndex="48" path="parts/core/BASIC_Stamp_2.fzp">
            <views>
                <iconView layer="icon">
                    <geometry z="-1" x="-1" y="-1"/>
                </iconView>
            </views>
        </instance>
        <instance moduleIdRef="d30f97b6fbe1asdad59ea7f0d636a7a" modelIndex="48" path="parts/core/controller_propeller_d40.fzp">
            <views>
                <iconView layer="icon">
                    <geometry z="-1" x="-1" y="-1"/>
                </iconView>
            </views>
        </instance>
        <instance moduleIdRef="RevEd_PICAXE_08" modelIndex="48" path="parts/core/PICAXE_08.fzp">
            <views>
                <iconView layer="icon">
                    <geometry z="-1" x="-1" y="-1"/>
                </iconView>
            </views>
        </instance>
        <instance moduleIdRef="c4256c251d53ee723058f86aa6d016a2" modelIndex="48" path="parts/core/gogoboard 4.0.fzp">
            <views>
                <iconView layer="icon">
                    <geometry z="-1" x="-1" y="-1"/>
                </iconView>
            </views>
        </instance>

        <instance moduleIdRef="jlpcb-128" modelIndex="48" path="parts/core/jlpcb-128.fzp">
            <views>
                <iconView layer="icon">
                    <geometry z="-1" x="-1" y="-1"/>
                </iconView>
            </views>
        </instance>
		
		<instance moduleIdRef="__spacer__" modelIndex="3" path="Connection">
        <views>
          <iconView layer="icon">
            <geometry z="-1" x="-1" y="-1"></geometry>
          </iconView>
        </views>
      </instance>
      
      <instance moduleIdRef="generic_female_pin_header_2_100mil" modelIndex="45" path="parts/core/generic_female_pin_header_2_100mil.fzp">
        <views>
          <iconView layer="icon">
            <geometry z="-1" x="-1" y="-1"></geometry>
          </iconView>
        </views>
      </instance>
      
      <instance moduleIdRef="generic_shrouded_pin_header_10_100mil" modelIndex="45" path="parts/core/generic_shrouded_pin_header_10_100mil.fzp">
        <views>
          <iconView layer="icon">
            <geometry z="-1" x="-1" y="-1"></geometry>
          </iconView>
        </views>
      </instance>

      <instance moduleIdRef="screw_terminal_2_3.5mm" modelIndex="46" path="parts/core/screw_terminal_2_3.5mm.fzp">
        <views>
          <iconView layer="icon">
            <geometry z="-1" x="-1" y="-1"></geometry>
          </iconView>
        </views>
      </instance>
      <instance moduleIdRef="DB25F" modelIndex="46" path="parts/core/DB25F.fzp">
        <views>
          <iconView layer="icon">
            <geometry z="-1" x="-1" y="-1"></geometry>
          </iconView>
        </views>
      </instance>
        <instance moduleIdRef="5e3b9f7a14a1627168e700bfc9a03b3c" modelIndex="43" path="parts/core/USB connector.fzp">
            <views>
                <iconView layer="icon">
                    <geometry z="-1" x="-1" y="-1"/>
                </iconView>
            </views>
        </instance>
        <instance moduleIdRef="c04a5dd707ca537800655cb3aa4b2048" modelIndex="44" path="parts/core/din-5_midi_connector.fzp">
            <views>
                <iconView layer="icon">
                    <geometry z="-1" x="-1" y="-1"/>
                </iconView>
            </views>
        </instance>
        <instance moduleIdRef="stereo-jack-3_5mm" modelIndex="44" path="parts/core/stereo-jack-3_5mm.fzp">
            <views>
                <iconView layer="icon"> 
                    <geometry z="-1" x="-1" y="-1"/> 
                </iconView>
            </views>
        </instance>
        <instance moduleIdRef="15719464aa8d63048081b2444ea6d39c" modelIndex="44" path="parts/core/microSD-socket-molex-502774-0891.fzp">
            <views>
                <iconView layer="icon"> 
                    <geometry z="-1" x="-1" y="-1"/> 
                </iconView>
            </views>
        </instance>
        <instance moduleIdRef="1a4bfb87a0f0fd2c59be43f3497d72e6" modelIndex="42" path="parts/core/xbee.fzp">
            <views>
                <iconView layer="icon">
                  <geometry z="-1" x="-1" y="-1"/>
                </iconView>
            </views>
        </instance>
	<instance moduleIdRef="Shield_Eth06-PoE" modelIndex="48" path="parts/core/Shield_Eth06-PoE.fzp">
            <views>
                <iconView layer="icon">
                    <geometry z="-1" x="-1" y="-1"/>
                </iconView>
            </views>
        </instance>
	<instance moduleIdRef="WIZ820io" modelIndex="48" path="parts/core/WIZ820io.fzp">
            <views>
                <iconView layer="icon">
                    <geometry z="-1" x="-1" y="-1"/>
                </iconView>
            </views>
        </instance>
	<instance moduleIdRef="proto_shield_v6MEGA" modelIndex="48" path="parts/core/proto_shield_v6MEGA.fzp">
            <views>
                <iconView layer="icon">
                    <geometry z="-1" x="-1" y="-1"/>
                </iconView>
            </views>
        </instance>
	<instance moduleIdRef="jlpcb-104" modelIndex="48" path="parts/core/jlpcb-104.fzp">
            <views>
                <iconView layer="icon">
                    <geometry z="-1" x="-1" y="-1"/>
                </iconView>
            </views>
        </instance>
	<instance moduleIdRef="jlpcb-089" modelIndex="48" path="parts/core/jlpcb-089.fzp">
            <views>
                <iconView layer="icon">
                    <geometry z="-1" x="-1" y="-1"/>
                </iconView>
            </views>
        </instance>
 
      <instance moduleIdRef="__spacer__" modelIndex="3" path="Breadboard View">
        <views>
          <iconView layer="icon">
            <geometry z="-1" x="-1" y="-1"></geometry>
          </iconView>
        </views>
      </instance>

        <instance moduleIdRef="Breadboard-RSR03MB102-ModuleID" modelIndex="49" path="parts/core/breadboard.fzp">
            <views>
                <iconView layer="icon">
                    <geometry z="-1" x="-1" y="-1"/>
                </iconView>
            </views>
        </instance>        
	<instance moduleIdRef="30.20PerfboardModuleID" modelIndex="49" path="parts/core/30.20PerboardModuleID.fzp">
            <views>
                <iconView layer="icon">
                    <geometry z="-1" x="-1" y="-1"/>
                </iconView>
            </views>
        </instance>
	<instance moduleIdRef="30.20Stripboard2ModuleID" modelIndex="49" path="parts/core/30.20StripboardModuleID.fzp">
            <views>
                <iconView layer="icon">
                    <geometry z="-1" x="-1" y="-1"/>
                </iconView>
            </views>
        </instance>
        <instance moduleIdRef="WireModuleID" modelIndex="50" path=":/resources/parts/core/wire.fzp">
            <views>
                <iconView layer="icon">
                    <geometry z="-1" x="-1" y="-1"/>
                </iconView>
            </views>
        </instance>
       <instance moduleIdRef="BreadboardLogoTextModuleID" modelIndex="56" path=":/resources/parts/core/breadboardlogotext.fzp">
        <views>
          <iconView layer="icon">
            <geometry z="-1" x="-1" y="-1"/>
          </iconView>
        </views>
      </instance>
      <instance moduleIdRef="newBreadboardLogoImageModuleID" modelIndex="57" path=":/resources/parts/core/newbreadboardlogoimage.fzp">
        <views>
          <iconView layer="icon">
            <geometry z="-1" x="-1" y="-1"/>
          </iconView>
        </views>
      </instance>
	
      <instance moduleIdRef="__spacer__" modelIndex="3" path="Schematic View">
        <views>
          <iconView layer="icon">
            <geometry z="-1" x="-1" y="-1"></geometry>
          </iconView>
        </views>
      </instance>

      <instance moduleIdRef="GroundModuleID" modelIndex="51" path=":/resources/parts/core/ground.fzp">
        <views>
          <iconView layer="icon">
            <geometry z="-1" x="-1" y="-1"></geometry>
          </iconView>
        </views>
      </instance>
      <instance moduleIdRef="DC2PowerModuleID" modelIndex="52" path=":/resources/parts/core/dcpower2.fzp">
        <views>
          <iconView layer="icon">
            <geometry z="-1" x="-1" y="-1"></geometry>
          </iconView>
        </views>
      </instance>
      <instance moduleIdRef="PowerLabelModuleID" modelIndex="53" path=":/resources/parts/core/power_label.fzp">
        <views>
          <iconView layer="icon">
            <geometry z="-1" x="-1" y="-1"></geometry>
          </iconView>
        </views>
      </instance>
      <instance moduleIdRef="NetLabelModuleID" modelIndex="53" path=":/resources/parts/core/netlabel.fzp">
        <views>
          <iconView layer="icon">
            <geometry z="-1" x="-1" y="-1"></geometry>
          </iconView>
        </views>
      </instance>
       <instance moduleIdRef="SchematicFrameModuleID" modelIndex="53" path=":/resources/parts/core/schematicframe.fzp">
        <views>
          <iconView layer="icon">
            <geometry z="-1" x="-1" y="-1"></geometry>
          </iconView>
        </views>
      </instance>
       <instance moduleIdRef="SchematicLogoTextModuleID" modelIndex="56" path=":/resources/parts/core/schematiclogotext.fzp">
        <views>
          <iconView layer="icon">
            <geometry z="-1" x="-1" y="-1"/>
          </iconView>
        </views>
      </instance>
      <instance moduleIdRef="newSchematicLogoImageModuleID" modelIndex="57" path=":/resources/parts/core/newschematiclogoimage.fzp">
        <views>
          <iconView layer="icon">
            <geometry z="-1" x="-1" y="-1"/>
          </iconView>
        </views>
      </instance>


      <instance moduleIdRef="__spacer__" modelIndex="3" path="PCB View">
        <views>
          <iconView layer="icon">
            <geometry z="-1" x="-1" y="-1"></geometry>
          </iconView>
        </views>
      </instance>

      <instance moduleIdRef="RectanglePCBModuleID" modelIndex="54" path=":/resources/parts/core/rectangle_pcb.fzp">
            <views>
                <iconView layer="icon">
                    <geometry z="-1" x="-1" y="-1"/>
                </iconView>
            </views>
        </instance>
     <instance moduleIdRef="JumperModuleID" modelIndex="55" path=":/resources/parts/core/jumper.fzp">
        <views>
          <iconView layer="icon">
            <geometry z="-1" x="-1" y="-1"></geometry>
          </iconView>
        </views>
      </instance>
      <instance moduleIdRef="LogoTextModuleID" modelIndex="56" path=":/resources/parts/core/logotext.fzp">
        <views>
          <iconView layer="icon">
            <geometry z="-1" x="-1" y="-1"/>
          </iconView>
        </views>
      </instance>
      <instance moduleIdRef="newLogoImageModuleID" modelIndex="57" path=":/resources/parts/core/newlogoimage.fzp">
        <views>
          <iconView layer="icon">
            <geometry z="-1" x="-1" y="-1"/>
          </iconView>
        </views>
      </instance>
     <instance moduleIdRef="HoleModuleID" modelIndex="58" path=":/resources/parts/core/hole.fzp">
        <views>
          <iconView layer="icon">
            <geometry z="-1" x="-1" y="-1"/>
          </iconView>
        </views>
      </instance>
      <instance moduleIdRef="ViaModuleID" modelIndex="59" path=":/resources/parts/core/via.fzp">
        <views>
          <iconView layer="icon">
            <geometry z="-1" x="-1" y="-1"/>
          </iconView>
        </views>
      </instance>
      <instance moduleIdRef="PadModuleID" modelIndex="59" path=":/resources/parts/core/pad.fzp">
        <views>
          <iconView layer="icon">
            <geometry z="-1" x="-1" y="-1"/>
          </iconView>
        </views>
      </instance>
      <instance moduleIdRef="Copper1BlockerModuleID" modelIndex="59" path=":/resources/parts/core/blocker.fzp">
        <views>
          <iconView layer="icon">
            <geometry z="-1" x="-1" y="-1"/>
          </iconView>
        </views>
      </instance>
      <instance moduleIdRef="GroundPlaneModuleID" modelIndex="59" path=":/resources/parts/core/groundplane.fzp">
        <views>
          <iconView layer="icon">
            <geometry z="-1" x="-1" y="-1"/>
          </iconView>
        </views>
      </instance>

      <instance moduleIdRef="__spacer__" modelIndex="3" path="Tools">
        <views>
          <iconView layer="icon">
            <geometry z="-1" x="-1" y="-1"></geometry>
          </iconView>
        </views>
      </instance>
      
      <instance moduleIdRef="NoteModuleID" modelIndex="60" path=":/resources/parts/core/note.fzp">
            <views>
                <iconView layer="icon">
                    <geometry z="-1" x="-1" y="-1"/>
                </iconView>
            </views>
        </instance>

      <instance moduleIdRef="RulerModuleID" modelIndex="60" path=":/resources/parts/core/cmRuler.fzp">
            <views>
                <iconView layer="icon">
                    <geometry z="-1" x="-1" y="-1"/>
                </iconView>
            </views>
        </instance>
    </instances>
  </module><|MERGE_RESOLUTION|>--- conflicted
+++ resolved
@@ -682,18 +682,13 @@
                 </iconView>
             </views>
         </instance>
-<<<<<<< HEAD
-                            <instance moduleIdRef="arduino_Yun(rev1)" modelIndex="2" path="parts/core/arduino_Yun(rev1).fzp">
-=======
         <instance moduleIdRef="arduino_Yun(rev1)" modelIndex="1" path="parts/core/arduino_Yun(rev1).fzp">
->>>>>>> 2efe92a3
           <views>
               <iconView layer="icon">
                   <geometry z="-1" x="-1" y="-1"/>
               </iconView>
           </views>
         </instance>
-
         <instance moduleIdRef="2c9d427b475ef8d07dc752a4362af0ae" modelIndex="48" path="parts/core/controller_wiring.fzp">
             <views>
                 <iconView layer="icon">
