--- conflicted
+++ resolved
@@ -71,151 +71,6 @@
 
 
 
-<<<<<<< HEAD
-/* ################### WelcomeScreen styling (WC) #################### */
-
-WelcomeView {
-	background: #E6EEF2;
-	border:none;
-	font: "Droid Sans";
-
-	}
-
-WelcomeView QFrame {
-	background: #fff;
-	border-bottom: 8px solid #d9d9d9;	
-	}
-
-WelcomeView QFrame QLabel {
-/*	background: #fff; */
-    border:none;
-	font: bold "Droid Sans";
-	font-size:14px;
-	color: #323232;
-	}
-	
-/* -------- position of WC "content-blocks" ------------  */
-#tipFrame,
-#blogFrame,
-#kitFrame,
-#recentFrame {
-margin: 0px 0px 18px 35px;
-}
-
-
-#blogFrame,
-#kitFrame {
-margin: 0px 35px 18px 35px;
-}
-
-
-/* ----------- WC-"content-blocks"-titel-styleing  ------------- */	
-#recentTitle
-{
-	border-bottom: 2px solid #f0f;
-	padding:14px 0px 14px 0px;
-	margin-bottom: 8px;
-}	
-
-
-#kitTitle
-{
- border-bottom: 2px solid #f0f;
- 	 margin-left:20px;
-}	
-
-#blogTitle,
-#blogTitleGoto
-{
-	margin:0px;
-	padding:0px;
-}
-
-/* ----------- WC-"recentItem"-block  ------------- */	
-
-#recentOpenSketch,
-#recentNewSketch,
-#recentItem:selected
-{
-	color: #0f0; /*656565*/
-	text-decoration: none;
-	border:0px;
-	font-size: 12px;
-	}	
-
-#recentNewSketch,
-#recentItem
-{
-	margin:14px 0px 0px 10px;
-}
-
-#recentOpenSketch {
-	margin:14px 0px 14px 10px;
-}
-
-
-#recentSpace {
-	border-bottom: 2px solid #f0f;	
-	margin:7px 0px 7px 0px
-}	
-
-
-/* ----------- WC-"blog"-block  ------------- */	
-#blogTitleFrame {
-	border-bottom: 2px solid #f0f;
-	margin:0px;
-	padding:0px;
-}
-
-
-
-#blogLineTitle {
-	border:none;
-	font: regular "Droid Sans";
-	font-size: 14px;
-	margin:0px;
-	color: #000;
-}	
-
-#blogLineText {
-	color: #656565; /*656565*/
-	border:none;
-	font-size: 12px;
-	margin:0px;
-}
-
-
-/* ----------- WC-"tip"-block  ------------- */	
-#tipFrame {
-	background: #D5E1E9;
-	border-bottom: 8px solid #A9C6D6;
-	max-width: 350px;
-	}
-	
-#tipTitle{
-	color: #77ACC2;
-	font: bold "Droid Sans";
-	background: #D5E1E9;
-	margin:0px;
-	}	
-
-#tip  {
-	background: #D5E1E9;
-	border-bottom: none;
-	font: "OCR A Tribute W01 Regular";
-	font-size:16px;
-	text-decoration:none;
-	qproperty-wordWrap: true;
-	max-width: 350px;
-	}
-	
-	
-
-
-
-
-=======
->>>>>>> 4b32485a
 /* ################### Mainmenubar window #################### */
 
 QMenuBar {
