--- conflicted
+++ resolved
@@ -3,21 +3,6 @@
 <!DOCTYPE svg PUBLIC "-//W3C//DTD SVG 1.1//EN" "http://www.w3.org/Graphics/SVG/1.1/DTD/svg11.dtd">
 <svg version="1.1" id="svg2" xmlns="http://www.w3.org/2000/svg" xmlns:xlink="http://www.w3.org/1999/xlink" x="0px" y="0px"
 	 width="123px" height="86.674px" viewBox="0 0 123 86.674" enable-background="new 0 0 123 86.674" xml:space="preserve">
-<<<<<<< HEAD
-	 
-
-<g id="schematic" >
-<rect id="connector0pin" x="0.75" y="26.675" fill="none" width="12" height="2"/>
-<rect id="connector1pin" x="0.75" y="55.674" fill="none" width="12" height="2"/>
-<rect id="connector5pin" x="110" y="55.674" fill="none" width="12" height="2"/>
-<rect id="connector3pin" x="110" y="26.675" fill="none" width="12" height="2"/>
-<rect id="connector0terminal" x="0.75" y="26.675" fill="none" width="1" height="2"/>
-<rect id="connector1terminal" x="0.75" y="55.674" fill="none" width="1" height="2"/>
-<rect id="connector5terminal" x="121" y="55.674" fill="none" width="1" height="2"/>
-<rect id="connector3terminal" x="121" y="26.675" fill="none" width="1" height="2"/>
-
-<g transform="translate(0,-2.9798727)">
-=======
 <sodipodi:namedview  gridtolerance="10" guidetolerance="10" borderopacity="1" bordercolor="#666666" pagecolor="#ffffff" objecttolerance="10" showgrid="false" fit-margin-top="0" fit-margin-left="0" xmlns:sodipodi="http://sodipodi.sourceforge.net/DTD/sodipodi-0.dtd" id="namedview10438" fit-margin-bottom="0" fit-margin-right="0">
 	</sodipodi:namedview>
 <rect id="connector0pin" x="0.75" y="26.675" fill="none" width="12" height="2"/>
@@ -29,7 +14,6 @@
 <rect x="121" y="55.674" fill="none" width="1" height="2"/>
 <rect id="connector3terminal" x="121" y="26.675" fill="none" width="1" height="2"/>
 <g id="schematic" transform="translate(0,-2.9798727)">
->>>>>>> 98795c3e
 	<g id="Diagram">
 		
 			<rect id="rect10363" x="24" y="17.654" fill="none" stroke="#000000" stroke-width="1.5456" stroke-linecap="round" stroke-linejoin="round" width="75" height="50.168"/>
@@ -38,35 +22,21 @@
 			1,30.654 24,30.654 43,30.654 43,40.457 		"/>
 		
 			<polyline id="polyline10369" fill="none" stroke="#000000" stroke-width="2" stroke-linecap="round" stroke-linejoin="round" points="
-<<<<<<< HEAD
-			1,59.654 24,59.654 43,59.654 43,50.231 		"/>
-=======
 			1,59.655 24,59.655 43,59.655 43,50.231 		"/>
->>>>>>> 98795c3e
 		
 			<polygon id="polygon10371" fill="none" stroke="#000000" stroke-width="2" stroke-linecap="round" stroke-linejoin="round" points="
 			43,50.231 37.356,40.457 48.643,40.457 		"/>
 		
 			<line id="line10373" fill="none" stroke="#000000" stroke-width="2" stroke-linecap="round" stroke-linejoin="round" x1="37.356" y1="50.231" x2="48.643" y2="50.231"/>
 		<g id="g10375" transform="translate(0.86949151,-18.259322)">
-<<<<<<< HEAD
-			<path id="path10377" d="M58.94,57.864l2.58-2.056L63,54.629l1.101-0.88l3.491,9.668L58.94,57.864L58.94,57.864z"/>
-=======
 			<path id="path10377" d="M58.94,57.864l2.58-2.056L63,54.629l1.102-0.88l3.49,9.668L58.94,57.864L58.94,57.864z"/>
->>>>>>> 98795c3e
 			
 				<line id="line10379" fill="none" stroke="#000000" stroke-width="2" stroke-linecap="round" stroke-linejoin="round" x1="54.934" y1="47.554" x2="63.134" y2="57.832"/>
 		</g>
 		<g id="g10381" transform="translate(0,-14.781356)">
-<<<<<<< HEAD
-			<path id="path10383" d="M57.271,66.871l2.58-2.057l1.479-1.18l1.1-0.879l3.493,9.668L57.271,66.871L57.271,66.871z"/>
-			
-				<line id="line10385" fill="none" stroke="#000000" stroke-width="2" stroke-linecap="round" stroke-linejoin="round" x1="53.265" y1="56.561" x2="61.466" y2="66.839"/>
-=======
 			<path id="path10383" d="M57.271,66.872l2.58-2.058l1.479-1.181l1.1-0.879l3.493,9.668L57.271,66.872L57.271,66.872z"/>
 			
 				<line id="line10385" fill="none" stroke="#000000" stroke-width="2" stroke-linecap="round" stroke-linejoin="round" x1="53.265" y1="56.561" x2="61.466" y2="66.838"/>
->>>>>>> 98795c3e
 		</g>
 		
 			<line id="line10387" fill="none" stroke="#000000" stroke-width="2" stroke-linecap="round" stroke-linejoin="round" x1="78.096" y1="32.061" x2="78.096" y2="52.774"/>
@@ -80,24 +50,6 @@
 	</g>
 	<g id="Text">
 		<g id="text10444">
-<<<<<<< HEAD
-			<text id="tspan10446" transform="matrix(1 0 0 1 39.2144 15.0431)" font-family="'DroidSans'" font-size="14">TLP621</text>
-		</g>
-		<g id="text10444_1_">
-			<text id="tspan10446_1_" transform="matrix(1 0 0 1 13.8198 27.9044)" font-family="'DroidSans'" font-size="12">1</text>
-		</g>
-		<g id="text10444_2_">
-			<text id="tspan10446_2_" transform="matrix(1 0 0 1 13.8198 56.5675)" font-family="'DroidSans'" font-size="12">2</text>
-		</g>
-		<g id="text10444_3_">
-			<text id="tspan10446_3_" transform="matrix(1 0 0 1 101.9648 56.5675)" font-family="'DroidSans'" font-size="12">3</text>
-		</g>
-		<g id="text10444_4_">
-			<text id="tspan10446_4_" transform="matrix(1 0 0 1 101.9648 26.713)" font-family="'DroidSans'" font-size="12">4</text>
-		</g>
-	</g>
-</g>
-=======
 			<text id="tspan10446" transform="matrix(1 0 0 1 39.2144 15.0424)" font-family="'DroidSans'" font-size="14">TLP621</text>
 		</g>
 		<g id="text10444_1_">
@@ -117,6 +69,5 @@
 	<rect x="114.959" y="55.899" fill="none" width="0.002" height="0.002"/>
 	<rect id="connector5terminal" x="117.268" y="59.525" fill="none" width="0.002" height="0.002"/>
 	<rect id="connector5pin" x="112.938" y="59.026" fill="none" width="8.662" height="1"/>
->>>>>>> 98795c3e
 </g>
 </svg>