--- conflicted
+++ resolved
@@ -33,66 +33,6 @@
 		<text transform="matrix(1 0 0 1 150.6408 454.4843)" font-family="'DroidSans'" font-size="17.7628">128 X 64 GLCD</text>
 		<g>
 			<g>
-<<<<<<< HEAD
-				<text transform="matrix(0 -1 1 0 114.3972 592.6074)" font-family="'DroidSans'" font-size="9.9073">20 K(-)</text>
-			</g>
-			<g>
-				<text transform="matrix(0 -1 1 0 141.0427 592.6074)" font-family="'DroidSans'" font-size="9.9073">19 A(+)</text>
-			</g>
-			<g>
-				<text transform="matrix(0 -1 1 0 167.6882 592.6074)" font-family="'DroidSans'" font-size="9.9073">18 V out</text>
-			</g>
-			<g>
-				<text transform="matrix(0 -1 1 0 194.3337 592.6074)" font-family="'DroidSans'" font-size="9.9073">17 RESET</text>
-			</g>
-			<g>
-				<text transform="matrix(0 -1 1 0 220.9792 592.6074)" font-family="'DroidSans'" font-size="9.9073">16 CS2</text>
-			</g>
-			<g>
-				<text transform="matrix(0 -1 1 0 247.6247 592.6074)" font-family="'DroidSans'" font-size="9.9073">15 CS1</text>
-			</g>
-			<g>
-				<text transform="matrix(0 -1 1 0 274.2702 592.6074)" font-family="'DroidSans'" font-size="9.9073">14 DB7</text>
-			</g>
-			<g>
-				<text transform="matrix(0 -1 1 0 300.9157 592.6074)" font-family="'DroidSans'" font-size="9.9073">13 DB6</text>
-			</g>
-			<g>
-				<text transform="matrix(0 -1 1 0 327.5612 592.6074)" font-family="'DroidSans'" font-size="9.9073">12 DB5</text>
-			</g>
-			<g>
-				<text transform="matrix(0 -1 1 0 354.2068 592.6074)" font-family="'DroidSans'" font-size="9.9073">11 DB4</text>
-			</g>
-			<g>
-				<text transform="matrix(0 -1 1 0 380.8523 592.6074)" font-family="'DroidSans'" font-size="9.9073">10 DB3</text>
-			</g>
-			<g>
-				<text transform="matrix(0 -1 1 0 407.4978 592.6074)" font-family="'DroidSans'" font-size="9.9073">9 DB2</text>
-			</g>
-			<g>
-				<text transform="matrix(0 -1 1 0 434.1433 592.6074)" font-family="'DroidSans'" font-size="9.9073">8 DB1</text>
-			</g>
-			<g>
-				<text transform="matrix(0 -1 1 0 460.7888 592.6074)" font-family="'DroidSans'" font-size="9.9073">7 DB0</text>
-			</g>
-			<g>
-				<text transform="matrix(0 -1 1 0 487.4343 592.6074)" font-family="'DroidSans'" font-size="9.9073">6 Enable</text>
-			</g>
-			<g>
-				<text transform="matrix(0 -1 1 0 514.0798 592.6074)" font-family="'DroidSans'" font-size="9.9073">5 R/W</text>
-			</g>
-			<g>
-				<text transform="matrix(0 -1 1 0 540.7253 592.6074)" font-family="'DroidSans'" font-size="9.9073">4 D/I</text>
-			</g>
-			<g>
-				<text transform="matrix(0 -1 1 0 567.3708 592.6074)" font-family="'DroidSans'" font-size="9.9073">3 Vo</text>
-			</g>
-			<g>
-				<text transform="matrix(0 -1 1 0 594.0163 592.6074)" font-family="'DroidSans'" font-size="9.9073">2 Vdd</text>
-			</g>
-			<g>
-				<text transform="matrix(0 -1 1 0 620.6618 592.6074)" font-family="'DroidSans'" font-size="9.9073">1 Vss</text>
-=======
 				<text transform="matrix(-4.371139e-008 -1 1 -4.371139e-008 114.3972 592.6074)" font-family="'DroidSans'" font-size="9.9073">20 K(-)</text>
 			</g>
 			<g>
@@ -151,7 +91,6 @@
 			</g>
 			<g>
 				<text transform="matrix(-4.371139e-008 -1 1 -4.371139e-008 620.6618 592.6074)" font-family="'DroidSans'" font-size="9.9073">1 Vss</text>
->>>>>>> 98795c3e
 			</g>
 		</g>
 	</g>
